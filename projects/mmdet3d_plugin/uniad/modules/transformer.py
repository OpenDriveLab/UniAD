# ---------------------------------------------
# Copyright (c) OpenMMLab. All rights reserved.
# ---------------------------------------------
#  Modified by Zhiqi Li
# ---------------------------------------------

import numpy as np
import torch
import torch.nn as nn
from mmcv.cnn import xavier_init
from mmcv.cnn.bricks.transformer import build_transformer_layer_sequence
from mmcv.runner.base_module import BaseModule

from mmdet.models.utils.builder import TRANSFORMER
from torch.nn.init import normal_
from mmcv.runner.base_module import BaseModule
from torchvision.transforms.functional import rotate
from .temporal_self_attention import TemporalSelfAttention
from .spatial_cross_attention import MSDeformableAttention3D
from .decoder import CustomMSDeformableAttention
from mmcv.runner import force_fp32, auto_fp16

@TRANSFORMER.register_module()
class PerceptionTransformer(BaseModule):
    """Implements the Detr3D transformer.
    Args:
        as_two_stage (bool): Generate query from encoder features.
            Default: False.
        num_feature_levels (int): Number of feature maps from FPN:
            Default: 4.
        two_stage_num_proposals (int): Number of proposals when set
            `as_two_stage` as True. Default: 300.
    """

    def __init__(self,
                 num_feature_levels=4,
                 num_cams=6,
                 two_stage_num_proposals=300,
                 encoder=None,
                 decoder=None,
                 embed_dims=256,
                 rotate_prev_bev=True,
                 use_shift=True,
                 use_can_bus=True,
                 can_bus_norm=True,
                 use_cams_embeds=True,
                 rotate_center=[100, 100],
                 **kwargs):
        super(PerceptionTransformer, self).__init__(**kwargs)
        self.encoder = build_transformer_layer_sequence(encoder)
        self.decoder = build_transformer_layer_sequence(decoder)
        self.embed_dims = embed_dims
        self.num_feature_levels = num_feature_levels
        self.num_cams = num_cams
        self.fp16_enabled = False

        self.rotate_prev_bev = rotate_prev_bev
        self.use_shift = use_shift
        self.use_can_bus = use_can_bus
        self.can_bus_norm = can_bus_norm
        self.use_cams_embeds = use_cams_embeds

        self.two_stage_num_proposals = two_stage_num_proposals
        self.init_layers()
        self.rotate_center = rotate_center

    def init_layers(self):
        """Initialize layers of the Detr3DTransformer."""
        self.level_embeds = nn.Parameter(torch.Tensor(
            self.num_feature_levels, self.embed_dims))
        self.cams_embeds = nn.Parameter(
            torch.Tensor(self.num_cams, self.embed_dims))
        self.reference_points = nn.Linear(self.embed_dims, 3)
        self.can_bus_mlp = nn.Sequential(
            nn.Linear(18, self.embed_dims // 2),
            nn.ReLU(inplace=True),
            nn.Linear(self.embed_dims // 2, self.embed_dims),
            nn.ReLU(inplace=True),
        )
        if self.can_bus_norm:
            self.can_bus_mlp.add_module('norm', nn.LayerNorm(self.embed_dims))

    def init_weights(self):
        """Initialize the transformer weights."""
        for p in self.parameters():
            if p.dim() > 1:
                nn.init.xavier_uniform_(p)
        for m in self.modules():
            if isinstance(m, MSDeformableAttention3D) or isinstance(m, TemporalSelfAttention) \
                    or isinstance(m, CustomMSDeformableAttention):
                try:
                    m.init_weight()
                except AttributeError:
                    m.init_weights()
        normal_(self.level_embeds)
        normal_(self.cams_embeds)
        xavier_init(self.reference_points, distribution='uniform', bias=0.)
        xavier_init(self.can_bus_mlp, distribution='uniform', bias=0.)

    @auto_fp16(apply_to=('mlvl_feats', 'bev_queries', 'prev_bev', 'bev_pos'))
    def get_bev_features(
            self,
            mlvl_feats,
            bev_queries,
            bev_h,
            bev_w,
            grid_length=[0.512, 0.512],
            bev_pos=None,
            prev_bev=None,
            img_metas=None):
        """
        obtain bev features.
        """

        bs = mlvl_feats[0].size(0)
        bev_queries = bev_queries.unsqueeze(1).repeat(1, bs, 1)
        bev_pos = bev_pos.flatten(2).permute(2, 0, 1)
        # obtain rotation angle and shift with ego motion
        delta_x = np.array([each['can_bus'][0]
                           for each in img_metas])
        delta_y = np.array([each['can_bus'][1]
                           for each in img_metas])
        ego_angle = np.array(
            [each['can_bus'][-2] / np.pi * 180 for each in img_metas])
        grid_length_y = grid_length[0]
        grid_length_x = grid_length[1]
        translation_length = np.sqrt(delta_x ** 2 + delta_y ** 2)
        translation_angle = np.arctan2(delta_y, delta_x) / np.pi * 180
        bev_angle = ego_angle - translation_angle
        shift_y = translation_length * \
            np.cos(bev_angle / 180 * np.pi) / grid_length_y / bev_h
        shift_x = translation_length * \
            np.sin(bev_angle / 180 * np.pi) / grid_length_x / bev_w
        shift_y = shift_y * self.use_shift
        shift_x = shift_x * self.use_shift
        shift = bev_queries.new_tensor(
            [shift_x, shift_y]).permute(1, 0)  # xy, bs -> bs, xy

        if prev_bev is not None:
            if prev_bev.shape[1] == bev_h * bev_w:
                prev_bev = prev_bev.permute(1, 0, 2)
            if self.rotate_prev_bev:
                for i in range(bs):
                    rotation_angle = img_metas[i]['can_bus'][-1]
                    tmp_prev_bev = prev_bev[:, i].reshape(
                        bev_h, bev_w, -1).permute(2, 0, 1)
                    tmp_prev_bev = rotate(tmp_prev_bev, rotation_angle,
                                          center=self.rotate_center)
                    tmp_prev_bev = tmp_prev_bev.permute(1, 2, 0).reshape(
                        bev_h * bev_w, 1, -1)
                    prev_bev[:, i] = tmp_prev_bev[:, 0]

        # add can bus signals
        can_bus = bev_queries.new_tensor(
            [each['can_bus'] for each in img_metas])  # [:, :]
        can_bus = self.can_bus_mlp(can_bus)[None, :, :]
        bev_queries = bev_queries + can_bus * self.use_can_bus

        feat_flatten = []
        spatial_shapes = []
        for lvl, feat in enumerate(mlvl_feats):
            bs, num_cam, c, h, w = feat.shape
            spatial_shape = (h, w)
            feat = feat.flatten(3).permute(1, 0, 3, 2)
            if self.use_cams_embeds:
                feat = feat + self.cams_embeds[:, None, None, :].to(feat.dtype)
            feat = feat + self.level_embeds[None,
                                            None, lvl:lvl + 1, :].to(feat.dtype)
            spatial_shapes.append(spatial_shape)
            feat_flatten.append(feat)

        feat_flatten = torch.cat(feat_flatten, 2)
        spatial_shapes = torch.as_tensor(
            spatial_shapes, dtype=torch.long, device=bev_pos.device)
        level_start_index = torch.cat((spatial_shapes.new_zeros(
            (1,)), spatial_shapes.prod(1).cumsum(0)[:-1]))

        feat_flatten = feat_flatten.permute(
            0, 2, 1, 3)  # (num_cam, H*W, bs, embed_dims)

        bev_embed = self.encoder(
            bev_queries,
            feat_flatten,
            feat_flatten,
            bev_h=bev_h,
            bev_w=bev_w,
            bev_pos=bev_pos,
            spatial_shapes=spatial_shapes,
            level_start_index=level_start_index,
            prev_bev=prev_bev,
            shift=shift,
            img_metas=img_metas,
        )

        return bev_embed
<<<<<<< HEAD

    @auto_fp16(apply_to=('mlvl_feats', 'bev_queries', 'object_query_embed', 'prev_bev', 'bev_pos'))
    def forward(self,
                mlvl_feats,
                bev_queries,
                object_query_embed,
                bev_h,
                bev_w,
                grid_length=[0.512, 0.512],
                bev_pos=None,
                reg_branches=None,
                cls_branches=None,
                prev_bev=None,
                reference_points=None,
                **kwargs):
        """Forward function for `Detr3DTransformer`.
        Args:
            mlvl_feats (list(Tensor)): Input queries from
                different level. Each element has shape
                [bs, num_cams, embed_dims, h, w].
            bev_queries (Tensor): (bev_h*bev_w, c)
            bev_pos (Tensor): (bs, embed_dims, bev_h, bev_w)
            object_query_embed (Tensor): The query embedding for decoder,
                with shape [num_query, c].
            reg_branches (obj:`nn.ModuleList`): Regression heads for
                feature maps from each decoder layer. Only would
                be passed when `with_box_refine` is True. Default to None.
        Returns:
            tuple[Tensor]: results of decoder containing the following tensor.
                - bev_embed: BEV features
                - inter_states: Outputs from decoder. If
                    return_intermediate_dec is True output has shape \
                      (num_dec_layers, bs, num_query, embed_dims), else has \
                      shape (1, bs, num_query, embed_dims).
                - init_reference_out: The initial value of reference \
                    points, has shape (bs, num_queries, 4).
                - inter_references_out: The internal value of reference \
                    points in decoder, has shape \
                    (num_dec_layers, bs,num_query, embed_dims)
                - enc_outputs_class: The classification score of \
                    proposals generated from \
                    encoder's feature maps, has shape \
                    (batch, h*w, num_classes). \
                    Only would be returned when `as_two_stage` is True, \
                    otherwise None.
                - enc_outputs_coord_unact: The regression results \
                    generated from encoder's feature maps., has shape \
                    (batch, h*w, 4). Only would \
                    be returned when `as_two_stage` is True, \
                    otherwise None.
        """

        with torch.profiler.record_function("PerceptionTransformer(Detr3D)"):
            # Beautify the following codes, warp it to make it clean
            bev_embed = forward_with_grad_control(
                self,
                self.get_bev_features,
                mlvl_feats,
                bev_queries,
                bev_h,
                bev_w,
                with_grad=not self.bev_feat_no_grad,
                grid_length=grid_length,
                bev_pos=bev_pos,
                prev_bev=prev_bev,
                **kwargs)

            bs = mlvl_feats[0].size(0)
            query_pos, query = torch.split(
                object_query_embed, self.embed_dims, dim=1)
            query_pos = query_pos.unsqueeze(0).expand(bs, -1, -1)
            query = query.unsqueeze(0).expand(bs, -1, -1)
            if reference_points is not None:
                reference_points = reference_points.unsqueeze(0).expand(bs, -1, -1)
            else:
                reference_points = self.reference_points(query_pos)
            reference_points = reference_points.sigmoid()
            init_reference_out = reference_points

            query = query.permute(1, 0, 2)
            query_pos = query_pos.permute(1, 0, 2)
            bev_embed = bev_embed.permute(1, 0, 2)

            inter_states, inter_references = self.decoder(
                query=query,
                key=None,
                value=bev_embed,
                query_pos=query_pos,
                reference_points=reference_points,
                reg_branches=reg_branches,
                cls_branches=cls_branches,
                spatial_shapes=torch.tensor([[bev_h, bev_w]], device=query.device),
                level_start_index=torch.tensor([0], device=query.device),
                **kwargs)

            inter_references_out = inter_references

            return bev_embed, inter_states, init_reference_out, inter_references_out

=======
    
    def get_states_and_refs(
        self,
        bev_embed,
        object_query_embed,
        bev_h,
        bev_w,
        reference_points=None,
        reg_branches=None,
        cls_branches=None,
        img_metas=None
    ):
        bs = bev_embed.shape[1]
        query_pos, query = torch.split(
            object_query_embed, self.embed_dims, dim=1)
        query_pos = query_pos.unsqueeze(0).expand(bs, -1, -1)
        query = query.unsqueeze(0).expand(bs, -1, -1)
        if reference_points is not None:
            reference_points = reference_points.unsqueeze(0).expand(bs, -1, -1)
        else:
            reference_points = self.reference_points(query_pos)
        reference_points = reference_points.sigmoid()
        init_reference_out = reference_points
        query = query.permute(1, 0, 2)
        query_pos = query_pos.permute(1, 0, 2)
        inter_states, inter_references = self.decoder(
            query=query,
            key=None,
            value=bev_embed,
            query_pos=query_pos,
            reference_points=reference_points,
            reg_branches=reg_branches,
            cls_branches=cls_branches,
            spatial_shapes=torch.tensor([[bev_h, bev_w]], device=query.device),
            level_start_index=torch.tensor([0], device=query.device),
            img_metas=img_metas
        )
        inter_references_out = inter_references

        return inter_states, init_reference_out, inter_references_out
>>>>>>> fa524e75
<|MERGE_RESOLUTION|>--- conflicted
+++ resolved
@@ -1,337 +1,236 @@
-# ---------------------------------------------
-# Copyright (c) OpenMMLab. All rights reserved.
-# ---------------------------------------------
-#  Modified by Zhiqi Li
-# ---------------------------------------------
-
-import numpy as np
-import torch
-import torch.nn as nn
-from mmcv.cnn import xavier_init
-from mmcv.cnn.bricks.transformer import build_transformer_layer_sequence
-from mmcv.runner.base_module import BaseModule
-
-from mmdet.models.utils.builder import TRANSFORMER
-from torch.nn.init import normal_
-from mmcv.runner.base_module import BaseModule
-from torchvision.transforms.functional import rotate
-from .temporal_self_attention import TemporalSelfAttention
-from .spatial_cross_attention import MSDeformableAttention3D
-from .decoder import CustomMSDeformableAttention
-from mmcv.runner import force_fp32, auto_fp16
-
-@TRANSFORMER.register_module()
-class PerceptionTransformer(BaseModule):
-    """Implements the Detr3D transformer.
-    Args:
-        as_two_stage (bool): Generate query from encoder features.
-            Default: False.
-        num_feature_levels (int): Number of feature maps from FPN:
-            Default: 4.
-        two_stage_num_proposals (int): Number of proposals when set
-            `as_two_stage` as True. Default: 300.
-    """
-
-    def __init__(self,
-                 num_feature_levels=4,
-                 num_cams=6,
-                 two_stage_num_proposals=300,
-                 encoder=None,
-                 decoder=None,
-                 embed_dims=256,
-                 rotate_prev_bev=True,
-                 use_shift=True,
-                 use_can_bus=True,
-                 can_bus_norm=True,
-                 use_cams_embeds=True,
-                 rotate_center=[100, 100],
-                 **kwargs):
-        super(PerceptionTransformer, self).__init__(**kwargs)
-        self.encoder = build_transformer_layer_sequence(encoder)
-        self.decoder = build_transformer_layer_sequence(decoder)
-        self.embed_dims = embed_dims
-        self.num_feature_levels = num_feature_levels
-        self.num_cams = num_cams
-        self.fp16_enabled = False
-
-        self.rotate_prev_bev = rotate_prev_bev
-        self.use_shift = use_shift
-        self.use_can_bus = use_can_bus
-        self.can_bus_norm = can_bus_norm
-        self.use_cams_embeds = use_cams_embeds
-
-        self.two_stage_num_proposals = two_stage_num_proposals
-        self.init_layers()
-        self.rotate_center = rotate_center
-
-    def init_layers(self):
-        """Initialize layers of the Detr3DTransformer."""
-        self.level_embeds = nn.Parameter(torch.Tensor(
-            self.num_feature_levels, self.embed_dims))
-        self.cams_embeds = nn.Parameter(
-            torch.Tensor(self.num_cams, self.embed_dims))
-        self.reference_points = nn.Linear(self.embed_dims, 3)
-        self.can_bus_mlp = nn.Sequential(
-            nn.Linear(18, self.embed_dims // 2),
-            nn.ReLU(inplace=True),
-            nn.Linear(self.embed_dims // 2, self.embed_dims),
-            nn.ReLU(inplace=True),
-        )
-        if self.can_bus_norm:
-            self.can_bus_mlp.add_module('norm', nn.LayerNorm(self.embed_dims))
-
-    def init_weights(self):
-        """Initialize the transformer weights."""
-        for p in self.parameters():
-            if p.dim() > 1:
-                nn.init.xavier_uniform_(p)
-        for m in self.modules():
-            if isinstance(m, MSDeformableAttention3D) or isinstance(m, TemporalSelfAttention) \
-                    or isinstance(m, CustomMSDeformableAttention):
-                try:
-                    m.init_weight()
-                except AttributeError:
-                    m.init_weights()
-        normal_(self.level_embeds)
-        normal_(self.cams_embeds)
-        xavier_init(self.reference_points, distribution='uniform', bias=0.)
-        xavier_init(self.can_bus_mlp, distribution='uniform', bias=0.)
-
-    @auto_fp16(apply_to=('mlvl_feats', 'bev_queries', 'prev_bev', 'bev_pos'))
-    def get_bev_features(
-            self,
-            mlvl_feats,
-            bev_queries,
-            bev_h,
-            bev_w,
-            grid_length=[0.512, 0.512],
-            bev_pos=None,
-            prev_bev=None,
-            img_metas=None):
-        """
-        obtain bev features.
-        """
-
-        bs = mlvl_feats[0].size(0)
-        bev_queries = bev_queries.unsqueeze(1).repeat(1, bs, 1)
-        bev_pos = bev_pos.flatten(2).permute(2, 0, 1)
-        # obtain rotation angle and shift with ego motion
-        delta_x = np.array([each['can_bus'][0]
-                           for each in img_metas])
-        delta_y = np.array([each['can_bus'][1]
-                           for each in img_metas])
-        ego_angle = np.array(
-            [each['can_bus'][-2] / np.pi * 180 for each in img_metas])
-        grid_length_y = grid_length[0]
-        grid_length_x = grid_length[1]
-        translation_length = np.sqrt(delta_x ** 2 + delta_y ** 2)
-        translation_angle = np.arctan2(delta_y, delta_x) / np.pi * 180
-        bev_angle = ego_angle - translation_angle
-        shift_y = translation_length * \
-            np.cos(bev_angle / 180 * np.pi) / grid_length_y / bev_h
-        shift_x = translation_length * \
-            np.sin(bev_angle / 180 * np.pi) / grid_length_x / bev_w
-        shift_y = shift_y * self.use_shift
-        shift_x = shift_x * self.use_shift
-        shift = bev_queries.new_tensor(
-            [shift_x, shift_y]).permute(1, 0)  # xy, bs -> bs, xy
-
-        if prev_bev is not None:
-            if prev_bev.shape[1] == bev_h * bev_w:
-                prev_bev = prev_bev.permute(1, 0, 2)
-            if self.rotate_prev_bev:
-                for i in range(bs):
-                    rotation_angle = img_metas[i]['can_bus'][-1]
-                    tmp_prev_bev = prev_bev[:, i].reshape(
-                        bev_h, bev_w, -1).permute(2, 0, 1)
-                    tmp_prev_bev = rotate(tmp_prev_bev, rotation_angle,
-                                          center=self.rotate_center)
-                    tmp_prev_bev = tmp_prev_bev.permute(1, 2, 0).reshape(
-                        bev_h * bev_w, 1, -1)
-                    prev_bev[:, i] = tmp_prev_bev[:, 0]
-
-        # add can bus signals
-        can_bus = bev_queries.new_tensor(
-            [each['can_bus'] for each in img_metas])  # [:, :]
-        can_bus = self.can_bus_mlp(can_bus)[None, :, :]
-        bev_queries = bev_queries + can_bus * self.use_can_bus
-
-        feat_flatten = []
-        spatial_shapes = []
-        for lvl, feat in enumerate(mlvl_feats):
-            bs, num_cam, c, h, w = feat.shape
-            spatial_shape = (h, w)
-            feat = feat.flatten(3).permute(1, 0, 3, 2)
-            if self.use_cams_embeds:
-                feat = feat + self.cams_embeds[:, None, None, :].to(feat.dtype)
-            feat = feat + self.level_embeds[None,
-                                            None, lvl:lvl + 1, :].to(feat.dtype)
-            spatial_shapes.append(spatial_shape)
-            feat_flatten.append(feat)
-
-        feat_flatten = torch.cat(feat_flatten, 2)
-        spatial_shapes = torch.as_tensor(
-            spatial_shapes, dtype=torch.long, device=bev_pos.device)
-        level_start_index = torch.cat((spatial_shapes.new_zeros(
-            (1,)), spatial_shapes.prod(1).cumsum(0)[:-1]))
-
-        feat_flatten = feat_flatten.permute(
-            0, 2, 1, 3)  # (num_cam, H*W, bs, embed_dims)
-
-        bev_embed = self.encoder(
-            bev_queries,
-            feat_flatten,
-            feat_flatten,
-            bev_h=bev_h,
-            bev_w=bev_w,
-            bev_pos=bev_pos,
-            spatial_shapes=spatial_shapes,
-            level_start_index=level_start_index,
-            prev_bev=prev_bev,
-            shift=shift,
-            img_metas=img_metas,
-        )
-
-        return bev_embed
-<<<<<<< HEAD
-
-    @auto_fp16(apply_to=('mlvl_feats', 'bev_queries', 'object_query_embed', 'prev_bev', 'bev_pos'))
-    def forward(self,
-                mlvl_feats,
-                bev_queries,
-                object_query_embed,
-                bev_h,
-                bev_w,
-                grid_length=[0.512, 0.512],
-                bev_pos=None,
-                reg_branches=None,
-                cls_branches=None,
-                prev_bev=None,
-                reference_points=None,
-                **kwargs):
-        """Forward function for `Detr3DTransformer`.
-        Args:
-            mlvl_feats (list(Tensor)): Input queries from
-                different level. Each element has shape
-                [bs, num_cams, embed_dims, h, w].
-            bev_queries (Tensor): (bev_h*bev_w, c)
-            bev_pos (Tensor): (bs, embed_dims, bev_h, bev_w)
-            object_query_embed (Tensor): The query embedding for decoder,
-                with shape [num_query, c].
-            reg_branches (obj:`nn.ModuleList`): Regression heads for
-                feature maps from each decoder layer. Only would
-                be passed when `with_box_refine` is True. Default to None.
-        Returns:
-            tuple[Tensor]: results of decoder containing the following tensor.
-                - bev_embed: BEV features
-                - inter_states: Outputs from decoder. If
-                    return_intermediate_dec is True output has shape \
-                      (num_dec_layers, bs, num_query, embed_dims), else has \
-                      shape (1, bs, num_query, embed_dims).
-                - init_reference_out: The initial value of reference \
-                    points, has shape (bs, num_queries, 4).
-                - inter_references_out: The internal value of reference \
-                    points in decoder, has shape \
-                    (num_dec_layers, bs,num_query, embed_dims)
-                - enc_outputs_class: The classification score of \
-                    proposals generated from \
-                    encoder's feature maps, has shape \
-                    (batch, h*w, num_classes). \
-                    Only would be returned when `as_two_stage` is True, \
-                    otherwise None.
-                - enc_outputs_coord_unact: The regression results \
-                    generated from encoder's feature maps., has shape \
-                    (batch, h*w, 4). Only would \
-                    be returned when `as_two_stage` is True, \
-                    otherwise None.
-        """
-
-        with torch.profiler.record_function("PerceptionTransformer(Detr3D)"):
-            # Beautify the following codes, warp it to make it clean
-            bev_embed = forward_with_grad_control(
-                self,
-                self.get_bev_features,
-                mlvl_feats,
-                bev_queries,
-                bev_h,
-                bev_w,
-                with_grad=not self.bev_feat_no_grad,
-                grid_length=grid_length,
-                bev_pos=bev_pos,
-                prev_bev=prev_bev,
-                **kwargs)
-
-            bs = mlvl_feats[0].size(0)
-            query_pos, query = torch.split(
-                object_query_embed, self.embed_dims, dim=1)
-            query_pos = query_pos.unsqueeze(0).expand(bs, -1, -1)
-            query = query.unsqueeze(0).expand(bs, -1, -1)
-            if reference_points is not None:
-                reference_points = reference_points.unsqueeze(0).expand(bs, -1, -1)
-            else:
-                reference_points = self.reference_points(query_pos)
-            reference_points = reference_points.sigmoid()
-            init_reference_out = reference_points
-
-            query = query.permute(1, 0, 2)
-            query_pos = query_pos.permute(1, 0, 2)
-            bev_embed = bev_embed.permute(1, 0, 2)
-
-            inter_states, inter_references = self.decoder(
-                query=query,
-                key=None,
-                value=bev_embed,
-                query_pos=query_pos,
-                reference_points=reference_points,
-                reg_branches=reg_branches,
-                cls_branches=cls_branches,
-                spatial_shapes=torch.tensor([[bev_h, bev_w]], device=query.device),
-                level_start_index=torch.tensor([0], device=query.device),
-                **kwargs)
-
-            inter_references_out = inter_references
-
-            return bev_embed, inter_states, init_reference_out, inter_references_out
-
-=======
-    
-    def get_states_and_refs(
-        self,
-        bev_embed,
-        object_query_embed,
-        bev_h,
-        bev_w,
-        reference_points=None,
-        reg_branches=None,
-        cls_branches=None,
-        img_metas=None
-    ):
-        bs = bev_embed.shape[1]
-        query_pos, query = torch.split(
-            object_query_embed, self.embed_dims, dim=1)
-        query_pos = query_pos.unsqueeze(0).expand(bs, -1, -1)
-        query = query.unsqueeze(0).expand(bs, -1, -1)
-        if reference_points is not None:
-            reference_points = reference_points.unsqueeze(0).expand(bs, -1, -1)
-        else:
-            reference_points = self.reference_points(query_pos)
-        reference_points = reference_points.sigmoid()
-        init_reference_out = reference_points
-        query = query.permute(1, 0, 2)
-        query_pos = query_pos.permute(1, 0, 2)
-        inter_states, inter_references = self.decoder(
-            query=query,
-            key=None,
-            value=bev_embed,
-            query_pos=query_pos,
-            reference_points=reference_points,
-            reg_branches=reg_branches,
-            cls_branches=cls_branches,
-            spatial_shapes=torch.tensor([[bev_h, bev_w]], device=query.device),
-            level_start_index=torch.tensor([0], device=query.device),
-            img_metas=img_metas
-        )
-        inter_references_out = inter_references
-
-        return inter_states, init_reference_out, inter_references_out
->>>>>>> fa524e75
+# ---------------------------------------------
+# Copyright (c) OpenMMLab. All rights reserved.
+# ---------------------------------------------
+#  Modified by Zhiqi Li
+# ---------------------------------------------
+
+import numpy as np
+import torch
+import torch.nn as nn
+from mmcv.cnn import xavier_init
+from mmcv.cnn.bricks.transformer import build_transformer_layer_sequence
+from mmcv.runner.base_module import BaseModule
+
+from mmdet.models.utils.builder import TRANSFORMER
+from torch.nn.init import normal_
+from mmcv.runner.base_module import BaseModule
+from torchvision.transforms.functional import rotate
+from .temporal_self_attention import TemporalSelfAttention
+from .spatial_cross_attention import MSDeformableAttention3D
+from .decoder import CustomMSDeformableAttention
+from mmcv.runner import force_fp32, auto_fp16
+
+@TRANSFORMER.register_module()
+class PerceptionTransformer(BaseModule):
+    """Implements the Detr3D transformer.
+    Args:
+        as_two_stage (bool): Generate query from encoder features.
+            Default: False.
+        num_feature_levels (int): Number of feature maps from FPN:
+            Default: 4.
+        two_stage_num_proposals (int): Number of proposals when set
+            `as_two_stage` as True. Default: 300.
+    """
+
+    def __init__(self,
+                 num_feature_levels=4,
+                 num_cams=6,
+                 two_stage_num_proposals=300,
+                 encoder=None,
+                 decoder=None,
+                 embed_dims=256,
+                 rotate_prev_bev=True,
+                 use_shift=True,
+                 use_can_bus=True,
+                 can_bus_norm=True,
+                 use_cams_embeds=True,
+                 rotate_center=[100, 100],
+                 **kwargs):
+        super(PerceptionTransformer, self).__init__(**kwargs)
+        self.encoder = build_transformer_layer_sequence(encoder)
+        self.decoder = build_transformer_layer_sequence(decoder)
+        self.embed_dims = embed_dims
+        self.num_feature_levels = num_feature_levels
+        self.num_cams = num_cams
+        self.fp16_enabled = False
+
+        self.rotate_prev_bev = rotate_prev_bev
+        self.use_shift = use_shift
+        self.use_can_bus = use_can_bus
+        self.can_bus_norm = can_bus_norm
+        self.use_cams_embeds = use_cams_embeds
+
+        self.two_stage_num_proposals = two_stage_num_proposals
+        self.init_layers()
+        self.rotate_center = rotate_center
+
+    def init_layers(self):
+        """Initialize layers of the Detr3DTransformer."""
+        self.level_embeds = nn.Parameter(torch.Tensor(
+            self.num_feature_levels, self.embed_dims))
+        self.cams_embeds = nn.Parameter(
+            torch.Tensor(self.num_cams, self.embed_dims))
+        self.reference_points = nn.Linear(self.embed_dims, 3)
+        self.can_bus_mlp = nn.Sequential(
+            nn.Linear(18, self.embed_dims // 2),
+            nn.ReLU(inplace=True),
+            nn.Linear(self.embed_dims // 2, self.embed_dims),
+            nn.ReLU(inplace=True),
+        )
+        if self.can_bus_norm:
+            self.can_bus_mlp.add_module('norm', nn.LayerNorm(self.embed_dims))
+
+    def init_weights(self):
+        """Initialize the transformer weights."""
+        for p in self.parameters():
+            if p.dim() > 1:
+                nn.init.xavier_uniform_(p)
+        for m in self.modules():
+            if isinstance(m, MSDeformableAttention3D) or isinstance(m, TemporalSelfAttention) \
+                    or isinstance(m, CustomMSDeformableAttention):
+                try:
+                    m.init_weight()
+                except AttributeError:
+                    m.init_weights()
+        normal_(self.level_embeds)
+        normal_(self.cams_embeds)
+        xavier_init(self.reference_points, distribution='uniform', bias=0.)
+        xavier_init(self.can_bus_mlp, distribution='uniform', bias=0.)
+
+    @auto_fp16(apply_to=('mlvl_feats', 'bev_queries', 'prev_bev', 'bev_pos'))
+    def get_bev_features(
+            self,
+            mlvl_feats,
+            bev_queries,
+            bev_h,
+            bev_w,
+            grid_length=[0.512, 0.512],
+            bev_pos=None,
+            prev_bev=None,
+            img_metas=None):
+        """
+        obtain bev features.
+        """
+        with torch.profiler.record_function("PerceptionTransformer(Detr3D)-get_bev_features"):
+            bs = mlvl_feats[0].size(0)
+            bev_queries = bev_queries.unsqueeze(1).repeat(1, bs, 1)
+            bev_pos = bev_pos.flatten(2).permute(2, 0, 1)
+            # obtain rotation angle and shift with ego motion
+            delta_x = np.array([each['can_bus'][0]
+                            for each in img_metas])
+            delta_y = np.array([each['can_bus'][1]
+                            for each in img_metas])
+            ego_angle = np.array(
+                [each['can_bus'][-2] / np.pi * 180 for each in img_metas])
+            grid_length_y = grid_length[0]
+            grid_length_x = grid_length[1]
+            translation_length = np.sqrt(delta_x ** 2 + delta_y ** 2)
+            translation_angle = np.arctan2(delta_y, delta_x) / np.pi * 180
+            bev_angle = ego_angle - translation_angle
+            shift_y = translation_length * \
+                np.cos(bev_angle / 180 * np.pi) / grid_length_y / bev_h
+            shift_x = translation_length * \
+                np.sin(bev_angle / 180 * np.pi) / grid_length_x / bev_w
+            shift_y = shift_y * self.use_shift
+            shift_x = shift_x * self.use_shift
+            shift = bev_queries.new_tensor(
+                [shift_x, shift_y]).permute(1, 0)  # xy, bs -> bs, xy
+
+            if prev_bev is not None:
+                if prev_bev.shape[1] == bev_h * bev_w:
+                    prev_bev = prev_bev.permute(1, 0, 2)
+                if self.rotate_prev_bev:
+                    for i in range(bs):
+                        rotation_angle = img_metas[i]['can_bus'][-1]
+                        tmp_prev_bev = prev_bev[:, i].reshape(
+                            bev_h, bev_w, -1).permute(2, 0, 1)
+                        tmp_prev_bev = rotate(tmp_prev_bev, rotation_angle,
+                                            center=self.rotate_center)
+                        tmp_prev_bev = tmp_prev_bev.permute(1, 2, 0).reshape(
+                            bev_h * bev_w, 1, -1)
+                        prev_bev[:, i] = tmp_prev_bev[:, 0]
+
+            # add can bus signals
+            can_bus = bev_queries.new_tensor(
+                [each['can_bus'] for each in img_metas])  # [:, :]
+            can_bus = self.can_bus_mlp(can_bus)[None, :, :]
+            bev_queries = bev_queries + can_bus * self.use_can_bus
+
+            feat_flatten = []
+            spatial_shapes = []
+            for lvl, feat in enumerate(mlvl_feats):
+                bs, num_cam, c, h, w = feat.shape
+                spatial_shape = (h, w)
+                feat = feat.flatten(3).permute(1, 0, 3, 2)
+                if self.use_cams_embeds:
+                    feat = feat + self.cams_embeds[:, None, None, :].to(feat.dtype)
+                feat = feat + self.level_embeds[None,
+                                                None, lvl:lvl + 1, :].to(feat.dtype)
+                spatial_shapes.append(spatial_shape)
+                feat_flatten.append(feat)
+
+            feat_flatten = torch.cat(feat_flatten, 2)
+            spatial_shapes = torch.as_tensor(
+                spatial_shapes, dtype=torch.long, device=bev_pos.device)
+            level_start_index = torch.cat((spatial_shapes.new_zeros(
+                (1,)), spatial_shapes.prod(1).cumsum(0)[:-1]))
+
+            feat_flatten = feat_flatten.permute(
+                0, 2, 1, 3)  # (num_cam, H*W, bs, embed_dims)
+
+            bev_embed = self.encoder(
+                bev_queries,
+                feat_flatten,
+                feat_flatten,
+                bev_h=bev_h,
+                bev_w=bev_w,
+                bev_pos=bev_pos,
+                spatial_shapes=spatial_shapes,
+                level_start_index=level_start_index,
+                prev_bev=prev_bev,
+                shift=shift,
+                img_metas=img_metas,
+            )
+
+            return bev_embed
+    
+    def get_states_and_refs(
+        self,
+        bev_embed,
+        object_query_embed,
+        bev_h,
+        bev_w,
+        reference_points=None,
+        reg_branches=None,
+        cls_branches=None,
+        img_metas=None
+    ):
+        with torch.profiler.record_function("PerceptionTransformer(Detr3D)-get_states_and_refs"):
+            bs = bev_embed.shape[1]
+            query_pos, query = torch.split(
+                object_query_embed, self.embed_dims, dim=1)
+            query_pos = query_pos.unsqueeze(0).expand(bs, -1, -1)
+            query = query.unsqueeze(0).expand(bs, -1, -1)
+            if reference_points is not None:
+                reference_points = reference_points.unsqueeze(0).expand(bs, -1, -1)
+            else:
+                reference_points = self.reference_points(query_pos)
+            reference_points = reference_points.sigmoid()
+            init_reference_out = reference_points
+            query = query.permute(1, 0, 2)
+            query_pos = query_pos.permute(1, 0, 2)
+            inter_states, inter_references = self.decoder(
+                query=query,
+                key=None,
+                value=bev_embed,
+                query_pos=query_pos,
+                reference_points=reference_points,
+                reg_branches=reg_branches,
+                cls_branches=cls_branches,
+                spatial_shapes=torch.tensor([[bev_h, bev_w]], device=query.device),
+                level_start_index=torch.tensor([0], device=query.device),
+                img_metas=img_metas
+            )
+            inter_references_out = inter_references
+
+            return inter_states, init_reference_out, inter_references_out