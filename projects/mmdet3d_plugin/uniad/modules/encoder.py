--- conflicted
+++ resolved
@@ -1,436 +1,386 @@
-
-# ---------------------------------------------
-# Copyright (c) OpenMMLab. All rights reserved.
-# ---------------------------------------------
-#  Modified by Zhiqi Li
-# ---------------------------------------------
-
-from .custom_base_transformer_layer import MyCustomBaseTransformerLayer
-import copy
-import warnings
-from mmcv.cnn.bricks.registry import (ATTENTION,
-                                      TRANSFORMER_LAYER,
-                                      TRANSFORMER_LAYER_SEQUENCE)
-from mmcv.cnn.bricks.transformer import TransformerLayerSequence
-from mmcv.runner import force_fp32, auto_fp16
-import numpy as np
-import torch
-import cv2 as cv
-import mmcv
-from mmcv.utils import TORCH_VERSION, digit_version
-from mmcv.utils import ext_loader
-ext_module = ext_loader.load_ext(
-    '_ext', ['ms_deform_attn_backward', 'ms_deform_attn_forward'])
-
-
-@TRANSFORMER_LAYER_SEQUENCE.register_module()
-class BEVFormerEncoder(TransformerLayerSequence):
-
-    """
-    Attention with both self and cross
-    Implements the decoder in DETR transformer.
-    Args:
-        return_intermediate (bool): Whether to return intermediate outputs.
-        coder_norm_cfg (dict): Config of last normalization layer. Default：
-            `LN`.
-    """
-
-    def __init__(self, *args, pc_range=None, num_points_in_pillar=4, return_intermediate=False, dataset_type='nuscenes',
-                 **kwargs):
-
-        super(BEVFormerEncoder, self).__init__(*args, **kwargs)
-        self.return_intermediate = return_intermediate
-
-        self.num_points_in_pillar = num_points_in_pillar
-        self.pc_range = pc_range
-        self.fp16_enabled = False
-
-    @staticmethod
-    def get_reference_points(H, W, Z=8, num_points_in_pillar=4, dim='3d', bs=1, device='cuda', dtype=torch.float):
-        """Get the reference points used in SCA and TSA.
-        Args:
-            H, W: spatial shape of bev.
-            Z: hight of pillar.
-            D: sample D points uniformly from each pillar.
-            device (obj:`device`): The device where
-                reference_points should be.
-        Returns:
-            Tensor: reference points used in decoder, has \
-                shape (bs, num_keys, num_levels, 2).
-        """
-
-        # reference points in 3D space, used in spatial cross-attention (SCA)
-        if dim == '3d':
-            zs = torch.linspace(0.5, Z - 0.5, num_points_in_pillar, dtype=dtype,
-                                device=device).view(-1, 1, 1).expand(num_points_in_pillar, H, W) / Z
-            xs = torch.linspace(0.5, W - 0.5, W, dtype=dtype,
-                                device=device).view(1, 1, W).expand(num_points_in_pillar, H, W) / W
-            ys = torch.linspace(0.5, H - 0.5, H, dtype=dtype,
-                                device=device).view(1, H, 1).expand(num_points_in_pillar, H, W) / H
-            ref_3d = torch.stack((xs, ys, zs), -1)
-            ref_3d = ref_3d.permute(0, 3, 1, 2).flatten(2).permute(0, 2, 1)
-            ref_3d = ref_3d[None].repeat(bs, 1, 1, 1)
-            return ref_3d
-
-        # reference points on 2D bev plane, used in temporal self-attention (TSA).
-        elif dim == '2d':
-            ref_y, ref_x = torch.meshgrid(
-                torch.linspace(
-                    0.5, H - 0.5, H, dtype=dtype, device=device),
-                torch.linspace(
-                    0.5, W - 0.5, W, dtype=dtype, device=device)
-            )
-            ref_y = ref_y.reshape(-1)[None] / H
-            ref_x = ref_x.reshape(-1)[None] / W
-            ref_2d = torch.stack((ref_x, ref_y), -1)
-            ref_2d = ref_2d.repeat(bs, 1, 1).unsqueeze(2)
-            return ref_2d
-
-    # This function must use fp32!!!
-    @force_fp32(apply_to=('reference_points', 'img_metas'))
-    def point_sampling(self, reference_points, pc_range,  img_metas):
-
-        lidar2img = []
-        for img_meta in img_metas:
-            lidar2img.append(img_meta['lidar2img'])
-        lidar2img = np.asarray(lidar2img)
-        lidar2img = reference_points.new_tensor(lidar2img)  # (B, N, 4, 4)
-        reference_points = reference_points.clone()
-
-        reference_points[..., 0:1] = reference_points[..., 0:1] * \
-            (pc_range[3] - pc_range[0]) + pc_range[0]
-        reference_points[..., 1:2] = reference_points[..., 1:2] * \
-            (pc_range[4] - pc_range[1]) + pc_range[1]
-        reference_points[..., 2:3] = reference_points[..., 2:3] * \
-            (pc_range[5] - pc_range[2]) + pc_range[2]
-
-        reference_points = torch.cat(
-            (reference_points, torch.ones_like(reference_points[..., :1])), -1)
-
-        reference_points = reference_points.permute(1, 0, 2, 3)
-        D, B, num_query = reference_points.size()[:3]
-        num_cam = lidar2img.size(1)
-
-        reference_points = reference_points.view(
-            D, B, 1, num_query, 4).repeat(1, 1, num_cam, 1, 1).unsqueeze(-1)
-
-        lidar2img = lidar2img.view(
-            1, B, num_cam, 1, 4, 4).repeat(D, 1, 1, num_query, 1, 1)
-
-        reference_points_cam = torch.matmul(lidar2img.to(torch.float32),
-                                            reference_points.to(torch.float32)).squeeze(-1)
-        eps = 1e-5
-
-        bev_mask = (reference_points_cam[..., 2:3] > eps)
-        reference_points_cam = reference_points_cam[..., 0:2] / torch.maximum(
-            reference_points_cam[..., 2:3], torch.ones_like(reference_points_cam[..., 2:3]) * eps)
-
-        reference_points_cam[..., 0] /= img_metas[0]['img_shape'][0][1]
-        reference_points_cam[..., 1] /= img_metas[0]['img_shape'][0][0]
-
-        bev_mask = (bev_mask & (reference_points_cam[..., 1:2] > 0.0)
-                    & (reference_points_cam[..., 1:2] < 1.0)
-                    & (reference_points_cam[..., 0:1] < 1.0)
-                    & (reference_points_cam[..., 0:1] > 0.0))
-        if digit_version(TORCH_VERSION) >= digit_version('1.8'):
-            bev_mask = torch.nan_to_num(bev_mask)
-        else:
-            bev_mask = bev_mask.new_tensor(
-                np.nan_to_num(bev_mask.cpu().numpy()))
-
-        reference_points_cam = reference_points_cam.permute(2, 1, 3, 0, 4)
-        bev_mask = bev_mask.permute(2, 1, 3, 0, 4).squeeze(-1)
-
-        return reference_points_cam, bev_mask
-
-    @auto_fp16()
-    def forward(self,
-                bev_query,
-                key,
-                value,
-                *args,
-                bev_h=None,
-                bev_w=None,
-                bev_pos=None,
-                spatial_shapes=None,
-                level_start_index=None,
-                valid_ratios=None,
-                prev_bev=None,
-                shift=0.,
-                img_metas=None,
-                **kwargs):
-        """Forward function for `TransformerDecoder`.
-        Args:
-            bev_query (Tensor): Input BEV query with shape
-                `(num_query, bs, embed_dims)`.
-            key & value (Tensor): Input multi-cameta features with shape
-                (num_cam, num_value, bs, embed_dims)
-            reference_points (Tensor): The reference
-                points of offset. has shape
-                (bs, num_query, 4) when as_two_stage,
-                otherwise has shape ((bs, num_query, 2).
-            valid_ratios (Tensor): The radios of valid
-                points on the feature map, has shape
-                (bs, num_levels, 2)
-        Returns:
-            Tensor: Results with shape [1, num_query, bs, embed_dims] when
-                return_intermediate is `False`, otherwise it has shape
-                [num_layers, num_query, bs, embed_dims].
-        """
-
-<<<<<<< HEAD
-        with torch.profiler.record_function("BEVFormerEncoder"):
-            output = bev_query
-            intermediate = []
-
-            ref_3d = self.get_reference_points(
-                bev_h, bev_w, self.pc_range[5]-self.pc_range[2], self.num_points_in_pillar, dim='3d', bs=bev_query.size(1),  device=bev_query.device, dtype=bev_query.dtype)
-            ref_2d = self.get_reference_points(
-                bev_h, bev_w, dim='2d', bs=bev_query.size(1), device=bev_query.device, dtype=bev_query.dtype)
-
-            reference_points_cam, bev_mask = self.point_sampling(
-                ref_3d, self.pc_range, kwargs['img_metas'])
-
-            # bug: this code should be 'shift_ref_2d = ref_2d.clone()', we keep this bug for reproducing our results in paper.
-            shift_ref_2d = ref_2d  # .clone()
-            shift_ref_2d += shift[:, None, None, :]
-
-            # (num_query, bs, embed_dims) -> (bs, num_query, embed_dims)
-            bev_query = bev_query.permute(1, 0, 2)
-            bev_pos = bev_pos.permute(1, 0, 2)
-            bs, len_bev, num_bev_level, _ = ref_2d.shape
-            if prev_bev is not None:
-                prev_bev = prev_bev.permute(1, 0, 2)
-                prev_bev = torch.stack(
-                    [prev_bev, bev_query], 1).reshape(bs*2, len_bev, -1)
-                hybird_ref_2d = torch.stack([shift_ref_2d, ref_2d], 1).reshape(
-                    bs*2, len_bev, num_bev_level, 2)
-            else:
-                hybird_ref_2d = torch.stack([ref_2d, ref_2d], 1).reshape(
-                    bs*2, len_bev, num_bev_level, 2)
-
-            for lid, layer in enumerate(self.layers):
-                output = layer(
-                    bev_query,
-                    key,
-                    value,
-                    *args,
-                    bev_pos=bev_pos,
-                    ref_2d=hybird_ref_2d,
-                    ref_3d=ref_3d,
-                    bev_h=bev_h,
-                    bev_w=bev_w,
-                    spatial_shapes=spatial_shapes,
-                    level_start_index=level_start_index,
-                    reference_points_cam=reference_points_cam,
-                    bev_mask=bev_mask,
-                    prev_bev=prev_bev,
-                    **kwargs)
-=======
-        output = bev_query
-        intermediate = []
-
-        ref_3d = self.get_reference_points(
-            bev_h, bev_w, self.pc_range[5]-self.pc_range[2], self.num_points_in_pillar, dim='3d', bs=bev_query.size(1),  device=bev_query.device, dtype=bev_query.dtype)
-        ref_2d = self.get_reference_points(
-            bev_h, bev_w, dim='2d', bs=bev_query.size(1), device=bev_query.device, dtype=bev_query.dtype)
-
-        reference_points_cam, bev_mask = self.point_sampling(
-            ref_3d, self.pc_range, img_metas)
-
-        # bug: this code should be 'shift_ref_2d = ref_2d.clone()', we keep this bug for reproducing our results in paper.
-        shift_ref_2d = ref_2d  # .clone()
-        shift_ref_2d += shift[:, None, None, :]
-
-        # (num_query, bs, embed_dims) -> (bs, num_query, embed_dims)
-        bev_query = bev_query.permute(1, 0, 2)
-        bev_pos = bev_pos.permute(1, 0, 2)
-        bs, len_bev, num_bev_level, _ = ref_2d.shape
-        if prev_bev is not None:
-            prev_bev = prev_bev.permute(1, 0, 2)
-            prev_bev = torch.stack(
-                [prev_bev, bev_query], 1).reshape(bs*2, len_bev, -1)
-            hybird_ref_2d = torch.stack([shift_ref_2d, ref_2d], 1).reshape(
-                bs*2, len_bev, num_bev_level, 2)
-        else:
-            hybird_ref_2d = torch.stack([ref_2d, ref_2d], 1).reshape(
-                bs*2, len_bev, num_bev_level, 2)
->>>>>>> fa524e75
-
-                bev_query = output
-                if self.return_intermediate:
-                    intermediate.append(output)
-
-            if self.return_intermediate:
-                return torch.stack(intermediate)
-
-            return output
-
-
-@TRANSFORMER_LAYER.register_module()
-class BEVFormerLayer(MyCustomBaseTransformerLayer):
-    """Implements decoder layer in DETR transformer.
-    Args:
-        attn_cfgs (list[`mmcv.ConfigDict`] | list[dict] | dict )):
-            Configs for self_attention or cross_attention, the order
-            should be consistent with it in `operation_order`. If it is
-            a dict, it would be expand to the number of attention in
-            `operation_order`.
-        feedforward_channels (int): The hidden dimension for FFNs.
-        ffn_dropout (float): Probability of an element to be zeroed
-            in ffn. Default 0.0.
-        operation_order (tuple[str]): The execution order of operation
-            in transformer. Such as ('self_attn', 'norm', 'ffn', 'norm').
-            Default: None
-        act_cfg (dict): The activation config for FFNs. Default: `LN`
-        norm_cfg (dict): Config dict for normalization layer.
-            Default: `LN`.
-        ffn_num_fcs (int): The number of fully-connected layers in FFNs.
-            Default: 2.
-    """
-
-    def __init__(self,
-                 attn_cfgs,
-                 feedforward_channels,
-                 ffn_dropout=0.0,
-                 operation_order=None,
-                 act_cfg=dict(type='ReLU', inplace=True),
-                 norm_cfg=dict(type='LN'),
-                 ffn_num_fcs=2,
-                 **kwargs):
-        super(BEVFormerLayer, self).__init__(
-            attn_cfgs=attn_cfgs,
-            feedforward_channels=feedforward_channels,
-            ffn_dropout=ffn_dropout,
-            operation_order=operation_order,
-            act_cfg=act_cfg,
-            norm_cfg=norm_cfg,
-            ffn_num_fcs=ffn_num_fcs,
-            **kwargs)
-        self.fp16_enabled = False
-        assert len(operation_order) == 6
-        assert set(operation_order) == set(
-            ['self_attn', 'norm', 'cross_attn', 'ffn'])
-
-    def forward(self,
-                query,
-                key=None,
-                value=None,
-                bev_pos=None,
-                query_pos=None,
-                key_pos=None,
-                attn_masks=None,
-                query_key_padding_mask=None,
-                key_padding_mask=None,
-                ref_2d=None,
-                ref_3d=None,
-                bev_h=None,
-                bev_w=None,
-                reference_points_cam=None,
-                mask=None,
-                spatial_shapes=None,
-                level_start_index=None,
-                prev_bev=None,
-                **kwargs):
-        """Forward function for `TransformerDecoderLayer`.
-
-        **kwargs contains some specific arguments of attentions.
-
-        Args:
-            query (Tensor): The input query with shape
-                [num_queries, bs, embed_dims] if
-                self.batch_first is False, else
-                [bs, num_queries embed_dims].
-            key (Tensor): The key tensor with shape [num_keys, bs,
-                embed_dims] if self.batch_first is False, else
-                [bs, num_keys, embed_dims] .
-            value (Tensor): The value tensor with same shape as `key`.
-            query_pos (Tensor): The positional encoding for `query`.
-                Default: None.
-            key_pos (Tensor): The positional encoding for `key`.
-                Default: None.
-            attn_masks (List[Tensor] | None): 2D Tensor used in
-                calculation of corresponding attention. The length of
-                it should equal to the number of `attention` in
-                `operation_order`. Default: None.
-            query_key_padding_mask (Tensor): ByteTensor for `query`, with
-                shape [bs, num_queries]. Only used in `self_attn` layer.
-                Defaults to None.
-            key_padding_mask (Tensor): ByteTensor for `query`, with
-                shape [bs, num_keys]. Default: None.
-
-        Returns:
-            Tensor: forwarded results with shape [num_queries, bs, embed_dims].
-        """
-
-        with torch.profiler.record_function("BEVFormerLayer"):
-
-            norm_index = 0
-            attn_index = 0
-            ffn_index = 0
-            identity = query
-            if attn_masks is None:
-                attn_masks = [None for _ in range(self.num_attn)]
-            elif isinstance(attn_masks, torch.Tensor):
-                attn_masks = [
-                    copy.deepcopy(attn_masks) for _ in range(self.num_attn)
-                ]
-                warnings.warn(f'Use same attn_mask in all attentions in '
-                              f'{self.__class__.__name__} ')
-            else:
-                assert len(attn_masks) == self.num_attn, f'The length of ' \
-                                                         f'attn_masks {len(attn_masks)} must be equal ' \
-                                                         f'to the number of attention in ' \
-                    f'operation_order {self.num_attn}'
-
-            for layer in self.operation_order:
-                # temporal self attention
-                if layer == 'self_attn':
-
-                    query = self.attentions[attn_index](
-                        query,
-                        prev_bev,
-                        prev_bev,
-                        identity if self.pre_norm else None,
-                        query_pos=bev_pos,
-                        key_pos=bev_pos,
-                        attn_mask=attn_masks[attn_index],
-                        key_padding_mask=query_key_padding_mask,
-                        reference_points=ref_2d,
-                        spatial_shapes=torch.tensor(
-                            [[bev_h, bev_w]], device=query.device),
-                        level_start_index=torch.tensor([0], device=query.device),
-                        **kwargs)
-                    attn_index += 1
-                    identity = query
-
-                elif layer == 'norm':
-                    query = self.norms[norm_index](query)
-                    norm_index += 1
-
-                # spaital cross attention
-                elif layer == 'cross_attn':
-                    query = self.attentions[attn_index](
-                        query,
-                        key,
-                        value,
-                        identity if self.pre_norm else None,
-                        query_pos=query_pos,
-                        key_pos=key_pos,
-                        reference_points=ref_3d,
-                        reference_points_cam=reference_points_cam,
-                        mask=mask,
-                        attn_mask=attn_masks[attn_index],
-                        key_padding_mask=key_padding_mask,
-                        spatial_shapes=spatial_shapes,
-                        level_start_index=level_start_index,
-                        **kwargs)
-                    attn_index += 1
-                    identity = query
-
-                elif layer == 'ffn':
-                    query = self.ffns[ffn_index](
-                        query, identity if self.pre_norm else None)
-                    ffn_index += 1
-
-            return query
+
+# ---------------------------------------------
+# Copyright (c) OpenMMLab. All rights reserved.
+# ---------------------------------------------
+#  Modified by Zhiqi Li
+# ---------------------------------------------
+
+from .custom_base_transformer_layer import MyCustomBaseTransformerLayer
+import copy
+import warnings
+from mmcv.cnn.bricks.registry import (ATTENTION,
+                                      TRANSFORMER_LAYER,
+                                      TRANSFORMER_LAYER_SEQUENCE)
+from mmcv.cnn.bricks.transformer import TransformerLayerSequence
+from mmcv.runner import force_fp32, auto_fp16
+import numpy as np
+import torch
+import cv2 as cv
+import mmcv
+from mmcv.utils import TORCH_VERSION, digit_version
+from mmcv.utils import ext_loader
+ext_module = ext_loader.load_ext(
+    '_ext', ['ms_deform_attn_backward', 'ms_deform_attn_forward'])
+
+
+@TRANSFORMER_LAYER_SEQUENCE.register_module()
+class BEVFormerEncoder(TransformerLayerSequence):
+
+    """
+    Attention with both self and cross
+    Implements the decoder in DETR transformer.
+    Args:
+        return_intermediate (bool): Whether to return intermediate outputs.
+        coder_norm_cfg (dict): Config of last normalization layer. Default：
+            `LN`.
+    """
+
+    def __init__(self, *args, pc_range=None, num_points_in_pillar=4, return_intermediate=False, dataset_type='nuscenes',
+                 **kwargs):
+
+        super(BEVFormerEncoder, self).__init__(*args, **kwargs)
+        self.return_intermediate = return_intermediate
+
+        self.num_points_in_pillar = num_points_in_pillar
+        self.pc_range = pc_range
+        self.fp16_enabled = False
+
+    @staticmethod
+    def get_reference_points(H, W, Z=8, num_points_in_pillar=4, dim='3d', bs=1, device='cuda', dtype=torch.float):
+        """Get the reference points used in SCA and TSA.
+        Args:
+            H, W: spatial shape of bev.
+            Z: hight of pillar.
+            D: sample D points uniformly from each pillar.
+            device (obj:`device`): The device where
+                reference_points should be.
+        Returns:
+            Tensor: reference points used in decoder, has \
+                shape (bs, num_keys, num_levels, 2).
+        """
+
+        # reference points in 3D space, used in spatial cross-attention (SCA)
+        if dim == '3d':
+            zs = torch.linspace(0.5, Z - 0.5, num_points_in_pillar, dtype=dtype,
+                                device=device).view(-1, 1, 1).expand(num_points_in_pillar, H, W) / Z
+            xs = torch.linspace(0.5, W - 0.5, W, dtype=dtype,
+                                device=device).view(1, 1, W).expand(num_points_in_pillar, H, W) / W
+            ys = torch.linspace(0.5, H - 0.5, H, dtype=dtype,
+                                device=device).view(1, H, 1).expand(num_points_in_pillar, H, W) / H
+            ref_3d = torch.stack((xs, ys, zs), -1)
+            ref_3d = ref_3d.permute(0, 3, 1, 2).flatten(2).permute(0, 2, 1)
+            ref_3d = ref_3d[None].repeat(bs, 1, 1, 1)
+            return ref_3d
+
+        # reference points on 2D bev plane, used in temporal self-attention (TSA).
+        elif dim == '2d':
+            ref_y, ref_x = torch.meshgrid(
+                torch.linspace(
+                    0.5, H - 0.5, H, dtype=dtype, device=device),
+                torch.linspace(
+                    0.5, W - 0.5, W, dtype=dtype, device=device)
+            )
+            ref_y = ref_y.reshape(-1)[None] / H
+            ref_x = ref_x.reshape(-1)[None] / W
+            ref_2d = torch.stack((ref_x, ref_y), -1)
+            ref_2d = ref_2d.repeat(bs, 1, 1).unsqueeze(2)
+            return ref_2d
+
+    # This function must use fp32!!!
+    @force_fp32(apply_to=('reference_points', 'img_metas'))
+    def point_sampling(self, reference_points, pc_range,  img_metas):
+
+        lidar2img = []
+        for img_meta in img_metas:
+            lidar2img.append(img_meta['lidar2img'])
+        lidar2img = np.asarray(lidar2img)
+        lidar2img = reference_points.new_tensor(lidar2img)  # (B, N, 4, 4)
+        reference_points = reference_points.clone()
+
+        reference_points[..., 0:1] = reference_points[..., 0:1] * \
+            (pc_range[3] - pc_range[0]) + pc_range[0]
+        reference_points[..., 1:2] = reference_points[..., 1:2] * \
+            (pc_range[4] - pc_range[1]) + pc_range[1]
+        reference_points[..., 2:3] = reference_points[..., 2:3] * \
+            (pc_range[5] - pc_range[2]) + pc_range[2]
+
+        reference_points = torch.cat(
+            (reference_points, torch.ones_like(reference_points[..., :1])), -1)
+
+        reference_points = reference_points.permute(1, 0, 2, 3)
+        D, B, num_query = reference_points.size()[:3]
+        num_cam = lidar2img.size(1)
+
+        reference_points = reference_points.view(
+            D, B, 1, num_query, 4).repeat(1, 1, num_cam, 1, 1).unsqueeze(-1)
+
+        lidar2img = lidar2img.view(
+            1, B, num_cam, 1, 4, 4).repeat(D, 1, 1, num_query, 1, 1)
+
+        reference_points_cam = torch.matmul(lidar2img.to(torch.float32),
+                                            reference_points.to(torch.float32)).squeeze(-1)
+        eps = 1e-5
+
+        bev_mask = (reference_points_cam[..., 2:3] > eps)
+        reference_points_cam = reference_points_cam[..., 0:2] / torch.maximum(
+            reference_points_cam[..., 2:3], torch.ones_like(reference_points_cam[..., 2:3]) * eps)
+
+        reference_points_cam[..., 0] /= img_metas[0]['img_shape'][0][1]
+        reference_points_cam[..., 1] /= img_metas[0]['img_shape'][0][0]
+
+        bev_mask = (bev_mask & (reference_points_cam[..., 1:2] > 0.0)
+                    & (reference_points_cam[..., 1:2] < 1.0)
+                    & (reference_points_cam[..., 0:1] < 1.0)
+                    & (reference_points_cam[..., 0:1] > 0.0))
+        if digit_version(TORCH_VERSION) >= digit_version('1.8'):
+            bev_mask = torch.nan_to_num(bev_mask)
+        else:
+            bev_mask = bev_mask.new_tensor(
+                np.nan_to_num(bev_mask.cpu().numpy()))
+
+        reference_points_cam = reference_points_cam.permute(2, 1, 3, 0, 4)
+        bev_mask = bev_mask.permute(2, 1, 3, 0, 4).squeeze(-1)
+
+        return reference_points_cam, bev_mask
+
+    @auto_fp16()
+    def forward(self,
+                bev_query,
+                key,
+                value,
+                *args,
+                bev_h=None,
+                bev_w=None,
+                bev_pos=None,
+                spatial_shapes=None,
+                level_start_index=None,
+                valid_ratios=None,
+                prev_bev=None,
+                shift=0.,
+                img_metas=None,
+                **kwargs):
+        """Forward function for `TransformerDecoder`.
+        Args:
+            bev_query (Tensor): Input BEV query with shape
+                `(num_query, bs, embed_dims)`.
+            key & value (Tensor): Input multi-cameta features with shape
+                (num_cam, num_value, bs, embed_dims)
+            reference_points (Tensor): The reference
+                points of offset. has shape
+                (bs, num_query, 4) when as_two_stage,
+                otherwise has shape ((bs, num_query, 2).
+            valid_ratios (Tensor): The radios of valid
+                points on the feature map, has shape
+                (bs, num_levels, 2)
+        Returns:
+            Tensor: Results with shape [1, num_query, bs, embed_dims] when
+                return_intermediate is `False`, otherwise it has shape
+                [num_layers, num_query, bs, embed_dims].
+        """
+        with torch.profiler.record_function("BEVFormerEncoder(TransformerDecoder)"):
+            output = bev_query
+            intermediate = []
+
+            ref_3d = self.get_reference_points(
+                bev_h, bev_w, self.pc_range[5]-self.pc_range[2], self.num_points_in_pillar, dim='3d', bs=bev_query.size(1),  device=bev_query.device, dtype=bev_query.dtype)
+            ref_2d = self.get_reference_points(
+                bev_h, bev_w, dim='2d', bs=bev_query.size(1), device=bev_query.device, dtype=bev_query.dtype)
+
+            reference_points_cam, bev_mask = self.point_sampling(
+                ref_3d, self.pc_range, img_metas)
+
+            # bug: this code should be 'shift_ref_2d = ref_2d.clone()', we keep this bug for reproducing our results in paper.
+            shift_ref_2d = ref_2d  # .clone()
+            shift_ref_2d += shift[:, None, None, :]
+
+            # (num_query, bs, embed_dims) -> (bs, num_query, embed_dims)
+            bev_query = bev_query.permute(1, 0, 2)
+            bev_pos = bev_pos.permute(1, 0, 2)
+            bs, len_bev, num_bev_level, _ = ref_2d.shape
+            if prev_bev is not None:
+                prev_bev = prev_bev.permute(1, 0, 2)
+                prev_bev = torch.stack(
+                    [prev_bev, bev_query], 1).reshape(bs*2, len_bev, -1)
+                hybird_ref_2d = torch.stack([shift_ref_2d, ref_2d], 1).reshape(
+                    bs*2, len_bev, num_bev_level, 2)
+            else:
+                hybird_ref_2d = torch.stack([ref_2d, ref_2d], 1).reshape(
+                    bs*2, len_bev, num_bev_level, 2)
+
+                    bev_query = output
+                    if self.return_intermediate:
+                        intermediate.append(output)
+
+                if self.return_intermediate:
+                    return torch.stack(intermediate)
+
+                return output
+
+
+@TRANSFORMER_LAYER.register_module()
+class BEVFormerLayer(MyCustomBaseTransformerLayer):
+    """Implements decoder layer in DETR transformer.
+    Args:
+        attn_cfgs (list[`mmcv.ConfigDict`] | list[dict] | dict )):
+            Configs for self_attention or cross_attention, the order
+            should be consistent with it in `operation_order`. If it is
+            a dict, it would be expand to the number of attention in
+            `operation_order`.
+        feedforward_channels (int): The hidden dimension for FFNs.
+        ffn_dropout (float): Probability of an element to be zeroed
+            in ffn. Default 0.0.
+        operation_order (tuple[str]): The execution order of operation
+            in transformer. Such as ('self_attn', 'norm', 'ffn', 'norm').
+            Default: None
+        act_cfg (dict): The activation config for FFNs. Default: `LN`
+        norm_cfg (dict): Config dict for normalization layer.
+            Default: `LN`.
+        ffn_num_fcs (int): The number of fully-connected layers in FFNs.
+            Default: 2.
+    """
+
+    def __init__(self,
+                 attn_cfgs,
+                 feedforward_channels,
+                 ffn_dropout=0.0,
+                 operation_order=None,
+                 act_cfg=dict(type='ReLU', inplace=True),
+                 norm_cfg=dict(type='LN'),
+                 ffn_num_fcs=2,
+                 **kwargs):
+        super(BEVFormerLayer, self).__init__(
+            attn_cfgs=attn_cfgs,
+            feedforward_channels=feedforward_channels,
+            ffn_dropout=ffn_dropout,
+            operation_order=operation_order,
+            act_cfg=act_cfg,
+            norm_cfg=norm_cfg,
+            ffn_num_fcs=ffn_num_fcs,
+            **kwargs)
+        self.fp16_enabled = False
+        assert len(operation_order) == 6
+        assert set(operation_order) == set(
+            ['self_attn', 'norm', 'cross_attn', 'ffn'])
+
+    def forward(self,
+                query,
+                key=None,
+                value=None,
+                bev_pos=None,
+                query_pos=None,
+                key_pos=None,
+                attn_masks=None,
+                query_key_padding_mask=None,
+                key_padding_mask=None,
+                ref_2d=None,
+                ref_3d=None,
+                bev_h=None,
+                bev_w=None,
+                reference_points_cam=None,
+                mask=None,
+                spatial_shapes=None,
+                level_start_index=None,
+                prev_bev=None,
+                **kwargs):
+        """Forward function for `TransformerDecoderLayer`.
+
+        **kwargs contains some specific arguments of attentions.
+
+        Args:
+            query (Tensor): The input query with shape
+                [num_queries, bs, embed_dims] if
+                self.batch_first is False, else
+                [bs, num_queries embed_dims].
+            key (Tensor): The key tensor with shape [num_keys, bs,
+                embed_dims] if self.batch_first is False, else
+                [bs, num_keys, embed_dims] .
+            value (Tensor): The value tensor with same shape as `key`.
+            query_pos (Tensor): The positional encoding for `query`.
+                Default: None.
+            key_pos (Tensor): The positional encoding for `key`.
+                Default: None.
+            attn_masks (List[Tensor] | None): 2D Tensor used in
+                calculation of corresponding attention. The length of
+                it should equal to the number of `attention` in
+                `operation_order`. Default: None.
+            query_key_padding_mask (Tensor): ByteTensor for `query`, with
+                shape [bs, num_queries]. Only used in `self_attn` layer.
+                Defaults to None.
+            key_padding_mask (Tensor): ByteTensor for `query`, with
+                shape [bs, num_keys]. Default: None.
+
+        Returns:
+            Tensor: forwarded results with shape [num_queries, bs, embed_dims].
+        """
+
+        with torch.profiler.record_function("BEVFormerLayer(TransformerDecoderLayer)"):
+
+            norm_index = 0
+            attn_index = 0
+            ffn_index = 0
+            identity = query
+            if attn_masks is None:
+                attn_masks = [None for _ in range(self.num_attn)]
+            elif isinstance(attn_masks, torch.Tensor):
+                attn_masks = [
+                    copy.deepcopy(attn_masks) for _ in range(self.num_attn)
+                ]
+                warnings.warn(f'Use same attn_mask in all attentions in '
+                              f'{self.__class__.__name__} ')
+            else:
+                assert len(attn_masks) == self.num_attn, f'The length of ' \
+                                                         f'attn_masks {len(attn_masks)} must be equal ' \
+                                                         f'to the number of attention in ' \
+                    f'operation_order {self.num_attn}'
+
+            for layer in self.operation_order:
+                # temporal self attention
+                if layer == 'self_attn':
+
+                    query = self.attentions[attn_index](
+                        query,
+                        prev_bev,
+                        prev_bev,
+                        identity if self.pre_norm else None,
+                        query_pos=bev_pos,
+                        key_pos=bev_pos,
+                        attn_mask=attn_masks[attn_index],
+                        key_padding_mask=query_key_padding_mask,
+                        reference_points=ref_2d,
+                        spatial_shapes=torch.tensor(
+                            [[bev_h, bev_w]], device=query.device),
+                        level_start_index=torch.tensor([0], device=query.device),
+                        **kwargs)
+                    attn_index += 1
+                    identity = query
+
+                elif layer == 'norm':
+                    query = self.norms[norm_index](query)
+                    norm_index += 1
+
+                # spaital cross attention
+                elif layer == 'cross_attn':
+                    query = self.attentions[attn_index](
+                        query,
+                        key,
+                        value,
+                        identity if self.pre_norm else None,
+                        query_pos=query_pos,
+                        key_pos=key_pos,
+                        reference_points=ref_3d,
+                        reference_points_cam=reference_points_cam,
+                        mask=mask,
+                        attn_mask=attn_masks[attn_index],
+                        key_padding_mask=key_padding_mask,
+                        spatial_shapes=spatial_shapes,
+                        level_start_index=level_start_index,
+                        **kwargs)
+                    attn_index += 1
+                    identity = query
+
+                elif layer == 'ffn':
+                    query = self.ffns[ffn_index](
+                        query, identity if self.pre_norm else None)
+                    ffn_index += 1
+
+            return query