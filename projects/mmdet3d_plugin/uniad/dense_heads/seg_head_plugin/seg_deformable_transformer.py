--- conflicted
+++ resolved
@@ -23,11 +23,7 @@
 from einops import rearrange, repeat
 from einops.layers.torch import Rearrange
 
-<<<<<<< HEAD
-from torch.profiler import record_funciton
-=======
 from torch.profiler import record_function
->>>>>>> 951cab56
 
 # Copy-paste from defromable detr in mmdet.
 @TRANSFORMER.register_module()
