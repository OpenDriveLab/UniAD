#---------------------------------------------------------------------------------#
# UniAD: Planning-oriented Autonomous Driving (https://arxiv.org/abs/2212.10156)  #
# Source code: https://github.com/OpenDriveLab/UniAD                              #
# Copyright (c) OpenDriveLab. All rights reserved.                                #
# Modified from bevformer (https://github.com/fundamentalvision/BEVFormer)        #
#---------------------------------------------------------------------------------#

import copy
import torch
import torch.nn as nn
import torch.nn.functional as F
from mmcv.cnn import Linear, bias_init_with_prob
from mmcv.utils import TORCH_VERSION, digit_version

from mmdet.core import (multi_apply, multi_apply, reduce_mean)
from mmdet.models.utils.transformer import inverse_sigmoid
from mmdet.models import HEADS
from mmdet.models.dense_heads import DETRHead
from mmdet3d.core.bbox.coders import build_bbox_coder
from projects.mmdet3d_plugin.core.bbox.util import normalize_bbox
from mmcv.runner import force_fp32, auto_fp16


@HEADS.register_module()
class BEVFormerTrackHead(DETRHead):
    """Head of Detr3D.
    Args:
        with_box_refine (bool): Whether to refine the reference points
            in the decoder. Defaults to False.
        as_two_stage (bool) : Whether to generate the proposal from
            the outputs of encoder.
        transformer (obj:`ConfigDict`): ConfigDict is used for building
            the Encoder and Decoder.
        bev_h, bev_w (int): spatial shape of BEV queries.
    """

    def __init__(self,
                 *args,
                 with_box_refine=False,
                 as_two_stage=False,
                 transformer=None,
                 bbox_coder=None,
                 num_cls_fcs=2,
                 code_weights=None,
                 bev_h=30,
                 bev_w=30,
                 past_steps=4,
                 fut_steps=4,
                 **kwargs):

        self.bev_h = bev_h
        self.bev_w = bev_w
        self.fp16_enabled = False

        self.with_box_refine = with_box_refine
        self.as_two_stage = as_two_stage
        if self.as_two_stage:
            transformer['as_two_stage'] = self.as_two_stage
        if 'code_size' in kwargs:
            self.code_size = kwargs['code_size']
        else:
            self.code_size = 10
        if code_weights is not None:
            self.code_weights = code_weights
        else:
            self.code_weights = [1.0, 1.0, 1.0,
                                 1.0, 1.0, 1.0, 1.0, 1.0, 0.2, 0.2]

        self.bbox_coder = build_bbox_coder(bbox_coder)
        self.pc_range = self.bbox_coder.pc_range
        self.real_w = self.pc_range[3] - self.pc_range[0]
        self.real_h = self.pc_range[4] - self.pc_range[1]
        self.num_cls_fcs = num_cls_fcs - 1
        self.past_steps = past_steps
        self.fut_steps = fut_steps
        super(BEVFormerTrackHead, self).__init__(
            *args, transformer=transformer, **kwargs)
        self.code_weights = nn.Parameter(torch.tensor(
            self.code_weights, requires_grad=False), requires_grad=False)

    def _init_layers(self):
        """Initialize classification branch and regression branch of head."""
        cls_branch = []
        for _ in range(self.num_reg_fcs):
            cls_branch.append(Linear(self.embed_dims, self.embed_dims))
            cls_branch.append(nn.LayerNorm(self.embed_dims))
            cls_branch.append(nn.ReLU(inplace=True))
        cls_branch.append(Linear(self.embed_dims, self.cls_out_channels))
        fc_cls = nn.Sequential(*cls_branch)

        reg_branch = []
        for _ in range(self.num_reg_fcs):
            reg_branch.append(Linear(self.embed_dims, self.embed_dims))
            reg_branch.append(nn.ReLU())
        reg_branch.append(Linear(self.embed_dims, self.code_size))
        reg_branch = nn.Sequential(*reg_branch)

        past_traj_reg_branch = []
        for _ in range(self.num_reg_fcs):
            past_traj_reg_branch.append(
                Linear(self.embed_dims, self.embed_dims))
            past_traj_reg_branch.append(nn.ReLU())
        past_traj_reg_branch.append(
            Linear(self.embed_dims, (self.past_steps + self.fut_steps)*2))
        past_traj_reg_branch = nn.Sequential(*past_traj_reg_branch)

        def _get_clones(module, N):
            return nn.ModuleList([copy.deepcopy(module) for i in range(N)])

        # last reg_branch is used to generate proposal from
        # encode feature map when as_two_stage is True.
        num_pred = (self.transformer.decoder.num_layers + 1) if \
            self.as_two_stage else self.transformer.decoder.num_layers

        if self.with_box_refine:
            self.cls_branches = _get_clones(fc_cls, num_pred)
            self.reg_branches = _get_clones(reg_branch, num_pred)
            self.past_traj_reg_branches = _get_clones(
                past_traj_reg_branch, num_pred)
        else:
            self.cls_branches = nn.ModuleList(
                [fc_cls for _ in range(num_pred)])
            self.reg_branches = nn.ModuleList(
                [reg_branch for _ in range(num_pred)])
            self.past_traj_reg_branches = nn.ModuleList(
                [past_traj_reg_branch for _ in range(num_pred)])
        if not self.as_two_stage:
            self.bev_embedding = nn.Embedding(
                self.bev_h * self.bev_w, self.embed_dims)
            self.query_embedding = nn.Embedding(self.num_query,
                                                self.embed_dims * 2)

    def init_weights(self):
        """Initialize weights of the DeformDETR head."""
        self.transformer.init_weights()
        if self.loss_cls.use_sigmoid:
            bias_init = bias_init_with_prob(0.01)
            for m in self.cls_branches:
                nn.init.constant_(m[-1].bias, bias_init)
<<<<<<< HEAD

    @auto_fp16(apply_to=('mlvl_feats'))
    def forward(self, mlvl_feats, img_metas, object_query_embeds=None, ref_points=None, ref_size=None, prev_bev=None,  only_bev=False):
        """Forward function.
        Args:
            mlvl_feats (tuple[Tensor]): Features from the upstream
                network, each is a 5D-tensor with shape
                (B, N, C, H, W).
            prev_bev: previous bev featues
            only_bev: only compute BEV features with encoder. 
        Returns:
            all_cls_scores (Tensor): Outputs from the classification head, \
                shape [nb_dec, bs, num_query, cls_out_channels]. Note \
                cls_out_channels should includes background.
            all_bbox_preds (Tensor): Sigmoid outputs from the regression \
                head with normalized coordinate format (cx, cy, w, l, cz, h, theta, vx, vy). \
                Shape [nb_dec, bs, num_query, 9].
        """

        with torch.profiler.record_function("BEVFormerTrackHead"):

            bs, num_cam, _, _, _ = mlvl_feats[0].shape
            dtype = mlvl_feats[0].dtype
            # object_query_embeds = self.query_embedding.weight.to(dtype)
            bev_queries = self.bev_embedding.weight.to(dtype)

            bev_mask = torch.zeros((bs, self.bev_h, self.bev_w),
                                   device=bev_queries.device).to(dtype)
            bev_pos = self.positional_encoding(bev_mask).to(dtype)

            if only_bev:  # only use encoder to obtain BEV features, TODO: refine the workaround
                return self.transformer.get_bev_features(
                    mlvl_feats,
                    bev_queries,
                    self.bev_h,
                    self.bev_w,
                    grid_length=(self.real_h / self.bev_h,
                                 self.real_w / self.bev_w),
                    bev_pos=bev_pos,
                    img_metas=img_metas,
                    prev_bev=prev_bev,
                )
            else:
                outputs = self.transformer(
                    mlvl_feats,
                    bev_queries,
                    object_query_embeds,
                    self.bev_h,
                    self.bev_w,
                    grid_length=(self.real_h / self.bev_h,
                                 self.real_w / self.bev_w),
                    bev_pos=bev_pos,
                    reg_branches=self.reg_branches if self.with_box_refine else None,  # noqa:E501
                    cls_branches=self.cls_branches if self.as_two_stage else None,
                    img_metas=img_metas,
                    prev_bev=prev_bev,
                    reference_points=ref_points,
                )

            bev_embed, hs, init_reference, inter_references = outputs
            hs = hs.permute(0, 2, 1, 3)
            outputs_classes = []
            outputs_coords = []
            outputs_trajs = []
            for lvl in range(hs.shape[0]):
                if lvl == 0:
                    # reference = init_reference
                    reference = ref_points.sigmoid()
                else:
                    reference = inter_references[lvl - 1]
                    # ref_size_base = inter_box_sizes[lvl - 1]
                reference = inverse_sigmoid(reference)
                outputs_class = self.cls_branches[lvl](hs[lvl])
                tmp = self.reg_branches[lvl](hs[lvl])  # xydxdyxdz
                outputs_past_traj = self.past_traj_reg_branches[lvl](hs[lvl]).view(
                    tmp.shape[0], -1, self.past_steps + self.fut_steps, 2)

                # TODO: check the shape of reference
                assert reference.shape[-1] == 3
                tmp[..., 0:2] += reference[..., 0:2]
                tmp[..., 0:2] = tmp[..., 0:2].sigmoid()
                tmp[..., 4:5] += reference[..., 2:3]
                tmp[..., 4:5] = tmp[..., 4:5].sigmoid()

                last_ref_points = torch.cat(
                    [tmp[..., 0:2], tmp[..., 4:5]], dim=-1,
                )

                tmp[..., 0:1] = (tmp[..., 0:1] * (self.pc_range[3] -
                                 self.pc_range[0]) + self.pc_range[0])
                tmp[..., 1:2] = (tmp[..., 1:2] * (self.pc_range[4] -
                                 self.pc_range[1]) + self.pc_range[1])
                tmp[..., 4:5] = (tmp[..., 4:5] * (self.pc_range[5] -
                                 self.pc_range[2]) + self.pc_range[2])

                # tmp[..., 2:4] = tmp[..., 2:4] + ref_size_basse[..., 0:2]
                # tmp[..., 5:6] = tmp[..., 5:6] + ref_size_basse[..., 2:3]

                # TODO: check if using sigmoid
                outputs_coord = tmp
                outputs_classes.append(outputs_class)
                outputs_coords.append(outputs_coord)
                outputs_trajs.append(outputs_past_traj)

            outputs_classes = torch.stack(outputs_classes)
            outputs_coords = torch.stack(outputs_coords)
            outputs_trajs = torch.stack(outputs_trajs)
            last_ref_points = inverse_sigmoid(last_ref_points)

            outs = {
                'bev_embed': bev_embed,
                'bev_pos': bev_pos,
                'all_cls_scores': outputs_classes,
                'all_bbox_preds': outputs_coords,
                'all_past_traj_preds': outputs_trajs,
                'enc_cls_scores': None,
                'enc_bbox_preds': None,
                'last_ref_points': last_ref_points,
                'query_feats': hs,
            }
            return outs

=======
    
    def get_bev_features(self, mlvl_feats, img_metas, prev_bev=None):
        bs, num_cam, _, _, _ = mlvl_feats[0].shape
        dtype = mlvl_feats[0].dtype
        bev_queries = self.bev_embedding.weight.to(dtype)

        bev_mask = torch.zeros((bs, self.bev_h, self.bev_w),
                               device=bev_queries.device).to(dtype)
        bev_pos = self.positional_encoding(bev_mask).to(dtype)
        bev_embed = self.transformer.get_bev_features(
            mlvl_feats,
            bev_queries,
            self.bev_h,
            self.bev_w,
            grid_length=(self.real_h / self.bev_h,
                         self.real_w / self.bev_w),
            bev_pos=bev_pos,
            prev_bev=prev_bev,
            img_metas=img_metas,
        )
        return bev_embed, bev_pos

    def get_detections(
        self, 
        bev_embed,
        object_query_embeds=None,
        ref_points=None,
        img_metas=None,
    ):
        assert bev_embed.shape[0] == self.bev_h * self.bev_w
        hs, init_reference, inter_references = self.transformer.get_states_and_refs(
            bev_embed,
            object_query_embeds,
            self.bev_h,
            self.bev_w,
            reference_points=ref_points,
            reg_branches=self.reg_branches if self.with_box_refine else None,
            cls_branches=self.cls_branches if self.as_two_stage else None,
            img_metas=img_metas,
        )
        hs = hs.permute(0, 2, 1, 3)
        outputs_classes = []
        outputs_coords = []
        outputs_trajs = []
        for lvl in range(hs.shape[0]):
            if lvl == 0:
                # reference = init_reference
                reference = ref_points.sigmoid()
            else:
                reference = inter_references[lvl - 1]
                # ref_size_base = inter_box_sizes[lvl - 1]
            reference = inverse_sigmoid(reference)
            outputs_class = self.cls_branches[lvl](hs[lvl])
            tmp = self.reg_branches[lvl](hs[lvl])  # xydxdyxdz
            outputs_past_traj = self.past_traj_reg_branches[lvl](hs[lvl]).view(
                tmp.shape[0], -1, self.past_steps + self.fut_steps, 2)
            # TODO: check the shape of reference
            assert reference.shape[-1] == 3
            tmp[..., 0:2] += reference[..., 0:2]
            tmp[..., 0:2] = tmp[..., 0:2].sigmoid()
            tmp[..., 4:5] += reference[..., 2:3]
            tmp[..., 4:5] = tmp[..., 4:5].sigmoid()

            last_ref_points = torch.cat(
                [tmp[..., 0:2], tmp[..., 4:5]], dim=-1,
            )

            tmp[..., 0:1] = (tmp[..., 0:1] * (self.pc_range[3] -
                             self.pc_range[0]) + self.pc_range[0])
            tmp[..., 1:2] = (tmp[..., 1:2] * (self.pc_range[4] -
                             self.pc_range[1]) + self.pc_range[1])
            tmp[..., 4:5] = (tmp[..., 4:5] * (self.pc_range[5] -
                             self.pc_range[2]) + self.pc_range[2])

            # tmp[..., 2:4] = tmp[..., 2:4] + ref_size_basse[..., 0:2]
            # tmp[..., 5:6] = tmp[..., 5:6] + ref_size_basse[..., 2:3]

            # TODO: check if using sigmoid
            outputs_coord = tmp
            outputs_classes.append(outputs_class)
            outputs_coords.append(outputs_coord)
            outputs_trajs.append(outputs_past_traj)
        outputs_classes = torch.stack(outputs_classes)
        outputs_coords = torch.stack(outputs_coords)
        outputs_trajs = torch.stack(outputs_trajs)
        last_ref_points = inverse_sigmoid(last_ref_points)
        outs = {
            'all_cls_scores': outputs_classes,
            'all_bbox_preds': outputs_coords,
            'all_past_traj_preds': outputs_trajs,
            'enc_cls_scores': None,
            'enc_bbox_preds': None,
            'last_ref_points': last_ref_points,
            'query_feats': hs,
        }
        return outs
        
>>>>>>> fa524e75
    def _get_target_single(self,
                           cls_score,
                           bbox_pred,
                           gt_labels,
                           gt_bboxes,
                           gt_bboxes_ignore=None):
        """"Compute regression and classification targets for one image.
        Outputs from a single decoder layer of a single feature level are used.
        Args:
            cls_score (Tensor): Box score logits from a single decoder layer
                for one image. Shape [num_query, cls_out_channels].
            bbox_pred (Tensor): Sigmoid outputs from a single decoder layer
                for one image, with normalized coordinate (cx, cy, w, h) and
                shape [num_query, 4].
            gt_bboxes (Tensor): Ground truth bboxes for one image with
                shape (num_gts, 4) in [tl_x, tl_y, br_x, br_y] format.
            gt_labels (Tensor): Ground truth class indices for one image
                with shape (num_gts, ).
            gt_bboxes_ignore (Tensor, optional): Bounding boxes
                which can be ignored. Default None.
        Returns:
            tuple[Tensor]: a tuple containing the following for one image.
                - labels (Tensor): Labels of each image.
                - label_weights (Tensor]): Label weights of each image.
                - bbox_targets (Tensor): BBox targets of each image.
                - bbox_weights (Tensor): BBox weights of each image.
                - pos_inds (Tensor): Sampled positive indices for each image.
                - neg_inds (Tensor): Sampled negative indices for each image.
        """

        num_bboxes = bbox_pred.size(0)
        # assigner and sampler
        gt_c = gt_bboxes.shape[-1]

        assign_result = self.assigner.assign(bbox_pred, cls_score, gt_bboxes,
                                             gt_labels, gt_bboxes_ignore)

        sampling_result = self.sampler.sample(assign_result, bbox_pred,
                                              gt_bboxes)
        pos_inds = sampling_result.pos_inds
        neg_inds = sampling_result.neg_inds

        # label targets
        labels = gt_bboxes.new_full((num_bboxes,),
                                    self.num_classes,
                                    dtype=torch.long)
        labels[pos_inds] = gt_labels[sampling_result.pos_assigned_gt_inds]
        label_weights = gt_bboxes.new_ones(num_bboxes)

        # bbox targets
        bbox_targets = torch.zeros_like(bbox_pred)[..., :gt_c]
        bbox_weights = torch.zeros_like(bbox_pred)
        bbox_weights[pos_inds] = 1.0

        # DETR
        bbox_targets[pos_inds] = sampling_result.pos_gt_bboxes
        return (labels, label_weights, bbox_targets, bbox_weights,
                pos_inds, neg_inds)

    def get_targets(self,
                    cls_scores_list,
                    bbox_preds_list,
                    gt_bboxes_list,
                    gt_labels_list,
                    gt_bboxes_ignore_list=None):
        """"Compute regression and classification targets for a batch image.
        Outputs from a single decoder layer of a single feature level are used.
        Args:
            cls_scores_list (list[Tensor]): Box score logits from a single
                decoder layer for each image with shape [num_query,
                cls_out_channels].
            bbox_preds_list (list[Tensor]): Sigmoid outputs from a single
                decoder layer for each image, with normalized coordinate
                (cx, cy, w, h) and shape [num_query, 4].
            gt_bboxes_list (list[Tensor]): Ground truth bboxes for each image
                with shape (num_gts, 4) in [tl_x, tl_y, br_x, br_y] format.
            gt_labels_list (list[Tensor]): Ground truth class indices for each
                image with shape (num_gts, ).
            gt_bboxes_ignore_list (list[Tensor], optional): Bounding
                boxes which can be ignored for each image. Default None.
        Returns:
            tuple: a tuple containing the following targets.
                - labels_list (list[Tensor]): Labels for all images.
                - label_weights_list (list[Tensor]): Label weights for all \
                    images.
                - bbox_targets_list (list[Tensor]): BBox targets for all \
                    images.
                - bbox_weights_list (list[Tensor]): BBox weights for all \
                    images.
                - num_total_pos (int): Number of positive samples in all \
                    images.
                - num_total_neg (int): Number of negative samples in all \
                    images.
        """
        assert gt_bboxes_ignore_list is None, \
            'Only supports for gt_bboxes_ignore setting to None.'
        num_imgs = len(cls_scores_list)
        gt_bboxes_ignore_list = [
            gt_bboxes_ignore_list for _ in range(num_imgs)
        ]

        (labels_list, label_weights_list, bbox_targets_list,
         bbox_weights_list, pos_inds_list, neg_inds_list) = multi_apply(
            self._get_target_single, cls_scores_list, bbox_preds_list,
            gt_labels_list, gt_bboxes_list, gt_bboxes_ignore_list)
        num_total_pos = sum((inds.numel() for inds in pos_inds_list))
        num_total_neg = sum((inds.numel() for inds in neg_inds_list))
        return (labels_list, label_weights_list, bbox_targets_list,
                bbox_weights_list, num_total_pos, num_total_neg)

    def loss_single(self,
                    cls_scores,
                    bbox_preds,
                    gt_bboxes_list,
                    gt_labels_list,
                    gt_bboxes_ignore_list=None):
        """"Loss function for outputs from a single decoder layer of a single
        feature level.
        Args:
            cls_scores (Tensor): Box score logits from a single decoder layer
                for all images. Shape [bs, num_query, cls_out_channels].
            bbox_preds (Tensor): Sigmoid outputs from a single decoder layer
                for all images, with normalized coordinate (cx, cy, w, h) and
                shape [bs, num_query, 4].
            gt_bboxes_list (list[Tensor]): Ground truth bboxes for each image
                with shape (num_gts, 4) in [tl_x, tl_y, br_x, br_y] format.
            gt_labels_list (list[Tensor]): Ground truth class indices for each
                image with shape (num_gts, ).
            gt_bboxes_ignore_list (list[Tensor], optional): Bounding
                boxes which can be ignored for each image. Default None.
        Returns:
            dict[str, Tensor]: A dictionary of loss components for outputs from
                a single decoder layer.
        """
        num_imgs = cls_scores.size(0)
        cls_scores_list = [cls_scores[i] for i in range(num_imgs)]
        bbox_preds_list = [bbox_preds[i] for i in range(num_imgs)]
        cls_reg_targets = self.get_targets(cls_scores_list, bbox_preds_list,
                                           gt_bboxes_list, gt_labels_list,
                                           gt_bboxes_ignore_list)
        (labels_list, label_weights_list, bbox_targets_list, bbox_weights_list,
         num_total_pos, num_total_neg) = cls_reg_targets
        labels = torch.cat(labels_list, 0)
        label_weights = torch.cat(label_weights_list, 0)
        bbox_targets = torch.cat(bbox_targets_list, 0)
        bbox_weights = torch.cat(bbox_weights_list, 0)

        # classification loss
        cls_scores = cls_scores.reshape(-1, self.cls_out_channels)
        # construct weighted avg_factor to match with the official DETR repo
        cls_avg_factor = num_total_pos * 1.0 + \
            num_total_neg * self.bg_cls_weight
        if self.sync_cls_avg_factor:
            cls_avg_factor = reduce_mean(
                cls_scores.new_tensor([cls_avg_factor]))

        cls_avg_factor = max(cls_avg_factor, 1)
        loss_cls = self.loss_cls(
            cls_scores, labels, label_weights, avg_factor=cls_avg_factor)

        # Compute the average number of gt boxes accross all gpus, for
        # normalization purposes
        num_total_pos = loss_cls.new_tensor([num_total_pos])
        num_total_pos = torch.clamp(reduce_mean(num_total_pos), min=1).item()

        # regression L1 loss
        bbox_preds = bbox_preds.reshape(-1, bbox_preds.size(-1))
        normalized_bbox_targets = normalize_bbox(bbox_targets, self.pc_range)
        isnotnan = torch.isfinite(normalized_bbox_targets).all(dim=-1)
        bbox_weights = bbox_weights * self.code_weights

        loss_bbox = self.loss_bbox(
            bbox_preds[isnotnan, :10], normalized_bbox_targets[isnotnan,
                                                               :10], bbox_weights[isnotnan, :10],
            avg_factor=num_total_pos)
        loss_cls = torch.nan_to_num(loss_cls)
        loss_bbox = torch.nan_to_num(loss_bbox)
        return loss_cls, loss_bbox

    @force_fp32(apply_to=('preds_dicts'))
    def loss(self,
             gt_bboxes_list,
             gt_labels_list,
             preds_dicts,
             gt_bboxes_ignore=None,
             img_metas=None):
        """"Loss function.
        Args:

            gt_bboxes_list (list[Tensor]): Ground truth bboxes for each image
                with shape (num_gts, 4) in [tl_x, tl_y, br_x, br_y] format.
            gt_labels_list (list[Tensor]): Ground truth class indices for each
                image with shape (num_gts, ).
            preds_dicts:
                all_cls_scores (Tensor): Classification score of all
                    decoder layers, has shape
                    [nb_dec, bs, num_query, cls_out_channels].
                all_bbox_preds (Tensor): Sigmoid regression
                    outputs of all decode layers. Each is a 4D-tensor with
                    normalized coordinate format (cx, cy, w, h) and shape
                    [nb_dec, bs, num_query, 4].
                enc_cls_scores (Tensor): Classification scores of
                    points on encode feature map , has shape
                    (N, h*w, num_classes). Only be passed when as_two_stage is
                    True, otherwise is None.
                enc_bbox_preds (Tensor): Regression results of each points
                    on the encode feature map, has shape (N, h*w, 4). Only be
                    passed when as_two_stage is True, otherwise is None.
            gt_bboxes_ignore (list[Tensor], optional): Bounding boxes
                which can be ignored for each image. Default None.
        Returns:
            dict[str, Tensor]: A dictionary of loss components.
        """
        assert gt_bboxes_ignore is None, \
            f'{self.__class__.__name__} only supports ' \
            f'for gt_bboxes_ignore setting to None.'

        all_cls_scores = preds_dicts['all_cls_scores']
        all_bbox_preds = preds_dicts['all_bbox_preds']
        enc_cls_scores = preds_dicts['enc_cls_scores']
        enc_bbox_preds = preds_dicts['enc_bbox_preds']

        num_dec_layers = len(all_cls_scores)
        device = gt_labels_list[0].device

        gt_bboxes_list = [torch.cat(
            (gt_bboxes.gravity_center, gt_bboxes.tensor[:, 3:]),
            dim=1).to(device) for gt_bboxes in gt_bboxes_list]

        all_gt_bboxes_list = [gt_bboxes_list for _ in range(num_dec_layers)]
        all_gt_labels_list = [gt_labels_list for _ in range(num_dec_layers)]
        all_gt_bboxes_ignore_list = [
            gt_bboxes_ignore for _ in range(num_dec_layers)
        ]

        losses_cls, losses_bbox = multi_apply(
            self.loss_single, all_cls_scores, all_bbox_preds,
            all_gt_bboxes_list, all_gt_labels_list,
            all_gt_bboxes_ignore_list)

        loss_dict = dict()
        # loss of proposal generated from encode feature map.
        if enc_cls_scores is not None:
            binary_labels_list = [
                torch.zeros_like(gt_labels_list[i])
                for i in range(len(all_gt_labels_list))
            ]
            enc_loss_cls, enc_losses_bbox = \
                self.loss_single(enc_cls_scores, enc_bbox_preds,
                                 gt_bboxes_list, binary_labels_list, gt_bboxes_ignore)
            loss_dict['enc_loss_cls'] = enc_loss_cls
            loss_dict['enc_loss_bbox'] = enc_losses_bbox

        # loss from the last decoder layer
        loss_dict['loss_cls'] = losses_cls[-1]
        loss_dict['loss_bbox'] = losses_bbox[-1]

        # loss from other decoder layers
        num_dec_layer = 0
        for loss_cls_i, loss_bbox_i in zip(losses_cls[:-1],
                                           losses_bbox[:-1]):
            loss_dict[f'd{num_dec_layer}.loss_cls'] = loss_cls_i
            loss_dict[f'd{num_dec_layer}.loss_bbox'] = loss_bbox_i
            num_dec_layer += 1
        return loss_dict

    @force_fp32(apply_to=('preds_dicts'))
    def get_bboxes(self, preds_dicts, img_metas, rescale=False):
        """Generate bboxes from bbox head predictions.
        Args:
            preds_dicts (tuple[list[dict]]): Prediction results.
            img_metas (list[dict]): Point cloud and image's meta info.
        Returns:
            list[dict]: Decoded bbox, scores and labels after nms.
        """

        preds_dicts = self.bbox_coder.decode(preds_dicts)

        num_samples = len(preds_dicts)
        ret_list = []
        for i in range(num_samples):
            preds = preds_dicts[i]
            bboxes = preds['bboxes']

            bboxes[:, 2] = bboxes[:, 2] - bboxes[:, 5] * 0.5

            code_size = bboxes.shape[-1]
            bboxes = img_metas[i]['box_type_3d'](bboxes, code_size)
            scores = preds['scores']
            labels = preds['labels']
            bbox_index = preds['bbox_index']
            mask = preds['mask']

            ret_list.append([bboxes, scores, labels, bbox_index, mask])

        return ret_list<|MERGE_RESOLUTION|>--- conflicted
+++ resolved
@@ -137,67 +137,48 @@
             bias_init = bias_init_with_prob(0.01)
             for m in self.cls_branches:
                 nn.init.constant_(m[-1].bias, bias_init)
-<<<<<<< HEAD
-
-    @auto_fp16(apply_to=('mlvl_feats'))
-    def forward(self, mlvl_feats, img_metas, object_query_embeds=None, ref_points=None, ref_size=None, prev_bev=None,  only_bev=False):
-        """Forward function.
-        Args:
-            mlvl_feats (tuple[Tensor]): Features from the upstream
-                network, each is a 5D-tensor with shape
-                (B, N, C, H, W).
-            prev_bev: previous bev featues
-            only_bev: only compute BEV features with encoder. 
-        Returns:
-            all_cls_scores (Tensor): Outputs from the classification head, \
-                shape [nb_dec, bs, num_query, cls_out_channels]. Note \
-                cls_out_channels should includes background.
-            all_bbox_preds (Tensor): Sigmoid outputs from the regression \
-                head with normalized coordinate format (cx, cy, w, l, cz, h, theta, vx, vy). \
-                Shape [nb_dec, bs, num_query, 9].
-        """
-
-        with torch.profiler.record_function("BEVFormerTrackHead"):
-
+    
+    def get_bev_features(self, mlvl_feats, img_metas, prev_bev=None):
+        with torch.profiler.record_function("BEVFormerTrackHead(Head of Detr3D)-get_bev_features"):
             bs, num_cam, _, _, _ = mlvl_feats[0].shape
             dtype = mlvl_feats[0].dtype
-            # object_query_embeds = self.query_embedding.weight.to(dtype)
             bev_queries = self.bev_embedding.weight.to(dtype)
 
             bev_mask = torch.zeros((bs, self.bev_h, self.bev_w),
-                                   device=bev_queries.device).to(dtype)
+                                device=bev_queries.device).to(dtype)
             bev_pos = self.positional_encoding(bev_mask).to(dtype)
-
-            if only_bev:  # only use encoder to obtain BEV features, TODO: refine the workaround
-                return self.transformer.get_bev_features(
-                    mlvl_feats,
-                    bev_queries,
-                    self.bev_h,
-                    self.bev_w,
-                    grid_length=(self.real_h / self.bev_h,
-                                 self.real_w / self.bev_w),
-                    bev_pos=bev_pos,
-                    img_metas=img_metas,
-                    prev_bev=prev_bev,
-                )
-            else:
-                outputs = self.transformer(
-                    mlvl_feats,
-                    bev_queries,
-                    object_query_embeds,
-                    self.bev_h,
-                    self.bev_w,
-                    grid_length=(self.real_h / self.bev_h,
-                                 self.real_w / self.bev_w),
-                    bev_pos=bev_pos,
-                    reg_branches=self.reg_branches if self.with_box_refine else None,  # noqa:E501
-                    cls_branches=self.cls_branches if self.as_two_stage else None,
-                    img_metas=img_metas,
-                    prev_bev=prev_bev,
-                    reference_points=ref_points,
-                )
-
-            bev_embed, hs, init_reference, inter_references = outputs
+            bev_embed = self.transformer.get_bev_features(
+                mlvl_feats,
+                bev_queries,
+                self.bev_h,
+                self.bev_w,
+                grid_length=(self.real_h / self.bev_h,
+                            self.real_w / self.bev_w),
+                bev_pos=bev_pos,
+                prev_bev=prev_bev,
+                img_metas=img_metas,
+            )
+            return bev_embed, bev_pos
+
+    def get_detections(
+        self, 
+        bev_embed,
+        object_query_embeds=None,
+        ref_points=None,
+        img_metas=None,
+    ):
+        with torch.profiler.record_function("BEVFormerTrackHead(Head of Detr3D)-get_detections"):
+            assert bev_embed.shape[0] == self.bev_h * self.bev_w
+            hs, init_reference, inter_references = self.transformer.get_states_and_refs(
+                bev_embed,
+                object_query_embeds,
+                self.bev_h,
+                self.bev_w,
+                reference_points=ref_points,
+                reg_branches=self.reg_branches if self.with_box_refine else None,
+                cls_branches=self.cls_branches if self.as_two_stage else None,
+                img_metas=img_metas,
+            )
             hs = hs.permute(0, 2, 1, 3)
             outputs_classes = []
             outputs_coords = []
@@ -214,7 +195,6 @@
                 tmp = self.reg_branches[lvl](hs[lvl])  # xydxdyxdz
                 outputs_past_traj = self.past_traj_reg_branches[lvl](hs[lvl]).view(
                     tmp.shape[0], -1, self.past_steps + self.fut_steps, 2)
-
                 # TODO: check the shape of reference
                 assert reference.shape[-1] == 3
                 tmp[..., 0:2] += reference[..., 0:2]
@@ -227,11 +207,11 @@
                 )
 
                 tmp[..., 0:1] = (tmp[..., 0:1] * (self.pc_range[3] -
-                                 self.pc_range[0]) + self.pc_range[0])
+                                self.pc_range[0]) + self.pc_range[0])
                 tmp[..., 1:2] = (tmp[..., 1:2] * (self.pc_range[4] -
-                                 self.pc_range[1]) + self.pc_range[1])
+                                self.pc_range[1]) + self.pc_range[1])
                 tmp[..., 4:5] = (tmp[..., 4:5] * (self.pc_range[5] -
-                                 self.pc_range[2]) + self.pc_range[2])
+                                self.pc_range[2]) + self.pc_range[2])
 
                 # tmp[..., 2:4] = tmp[..., 2:4] + ref_size_basse[..., 0:2]
                 # tmp[..., 5:6] = tmp[..., 5:6] + ref_size_basse[..., 2:3]
@@ -241,15 +221,11 @@
                 outputs_classes.append(outputs_class)
                 outputs_coords.append(outputs_coord)
                 outputs_trajs.append(outputs_past_traj)
-
             outputs_classes = torch.stack(outputs_classes)
             outputs_coords = torch.stack(outputs_coords)
             outputs_trajs = torch.stack(outputs_trajs)
             last_ref_points = inverse_sigmoid(last_ref_points)
-
             outs = {
-                'bev_embed': bev_embed,
-                'bev_pos': bev_pos,
                 'all_cls_scores': outputs_classes,
                 'all_bbox_preds': outputs_coords,
                 'all_past_traj_preds': outputs_trajs,
@@ -259,106 +235,7 @@
                 'query_feats': hs,
             }
             return outs
-
-=======
-    
-    def get_bev_features(self, mlvl_feats, img_metas, prev_bev=None):
-        bs, num_cam, _, _, _ = mlvl_feats[0].shape
-        dtype = mlvl_feats[0].dtype
-        bev_queries = self.bev_embedding.weight.to(dtype)
-
-        bev_mask = torch.zeros((bs, self.bev_h, self.bev_w),
-                               device=bev_queries.device).to(dtype)
-        bev_pos = self.positional_encoding(bev_mask).to(dtype)
-        bev_embed = self.transformer.get_bev_features(
-            mlvl_feats,
-            bev_queries,
-            self.bev_h,
-            self.bev_w,
-            grid_length=(self.real_h / self.bev_h,
-                         self.real_w / self.bev_w),
-            bev_pos=bev_pos,
-            prev_bev=prev_bev,
-            img_metas=img_metas,
-        )
-        return bev_embed, bev_pos
-
-    def get_detections(
-        self, 
-        bev_embed,
-        object_query_embeds=None,
-        ref_points=None,
-        img_metas=None,
-    ):
-        assert bev_embed.shape[0] == self.bev_h * self.bev_w
-        hs, init_reference, inter_references = self.transformer.get_states_and_refs(
-            bev_embed,
-            object_query_embeds,
-            self.bev_h,
-            self.bev_w,
-            reference_points=ref_points,
-            reg_branches=self.reg_branches if self.with_box_refine else None,
-            cls_branches=self.cls_branches if self.as_two_stage else None,
-            img_metas=img_metas,
-        )
-        hs = hs.permute(0, 2, 1, 3)
-        outputs_classes = []
-        outputs_coords = []
-        outputs_trajs = []
-        for lvl in range(hs.shape[0]):
-            if lvl == 0:
-                # reference = init_reference
-                reference = ref_points.sigmoid()
-            else:
-                reference = inter_references[lvl - 1]
-                # ref_size_base = inter_box_sizes[lvl - 1]
-            reference = inverse_sigmoid(reference)
-            outputs_class = self.cls_branches[lvl](hs[lvl])
-            tmp = self.reg_branches[lvl](hs[lvl])  # xydxdyxdz
-            outputs_past_traj = self.past_traj_reg_branches[lvl](hs[lvl]).view(
-                tmp.shape[0], -1, self.past_steps + self.fut_steps, 2)
-            # TODO: check the shape of reference
-            assert reference.shape[-1] == 3
-            tmp[..., 0:2] += reference[..., 0:2]
-            tmp[..., 0:2] = tmp[..., 0:2].sigmoid()
-            tmp[..., 4:5] += reference[..., 2:3]
-            tmp[..., 4:5] = tmp[..., 4:5].sigmoid()
-
-            last_ref_points = torch.cat(
-                [tmp[..., 0:2], tmp[..., 4:5]], dim=-1,
-            )
-
-            tmp[..., 0:1] = (tmp[..., 0:1] * (self.pc_range[3] -
-                             self.pc_range[0]) + self.pc_range[0])
-            tmp[..., 1:2] = (tmp[..., 1:2] * (self.pc_range[4] -
-                             self.pc_range[1]) + self.pc_range[1])
-            tmp[..., 4:5] = (tmp[..., 4:5] * (self.pc_range[5] -
-                             self.pc_range[2]) + self.pc_range[2])
-
-            # tmp[..., 2:4] = tmp[..., 2:4] + ref_size_basse[..., 0:2]
-            # tmp[..., 5:6] = tmp[..., 5:6] + ref_size_basse[..., 2:3]
-
-            # TODO: check if using sigmoid
-            outputs_coord = tmp
-            outputs_classes.append(outputs_class)
-            outputs_coords.append(outputs_coord)
-            outputs_trajs.append(outputs_past_traj)
-        outputs_classes = torch.stack(outputs_classes)
-        outputs_coords = torch.stack(outputs_coords)
-        outputs_trajs = torch.stack(outputs_trajs)
-        last_ref_points = inverse_sigmoid(last_ref_points)
-        outs = {
-            'all_cls_scores': outputs_classes,
-            'all_bbox_preds': outputs_coords,
-            'all_past_traj_preds': outputs_trajs,
-            'enc_cls_scores': None,
-            'enc_bbox_preds': None,
-            'last_ref_points': last_ref_points,
-            'query_feats': hs,
-        }
-        return outs
         
->>>>>>> fa524e75
     def _get_target_single(self,
                            cls_score,
                            bbox_pred,
@@ -389,34 +266,35 @@
                 - neg_inds (Tensor): Sampled negative indices for each image.
         """
 
-        num_bboxes = bbox_pred.size(0)
-        # assigner and sampler
-        gt_c = gt_bboxes.shape[-1]
-
-        assign_result = self.assigner.assign(bbox_pred, cls_score, gt_bboxes,
-                                             gt_labels, gt_bboxes_ignore)
-
-        sampling_result = self.sampler.sample(assign_result, bbox_pred,
-                                              gt_bboxes)
-        pos_inds = sampling_result.pos_inds
-        neg_inds = sampling_result.neg_inds
-
-        # label targets
-        labels = gt_bboxes.new_full((num_bboxes,),
-                                    self.num_classes,
-                                    dtype=torch.long)
-        labels[pos_inds] = gt_labels[sampling_result.pos_assigned_gt_inds]
-        label_weights = gt_bboxes.new_ones(num_bboxes)
-
-        # bbox targets
-        bbox_targets = torch.zeros_like(bbox_pred)[..., :gt_c]
-        bbox_weights = torch.zeros_like(bbox_pred)
-        bbox_weights[pos_inds] = 1.0
-
-        # DETR
-        bbox_targets[pos_inds] = sampling_result.pos_gt_bboxes
-        return (labels, label_weights, bbox_targets, bbox_weights,
-                pos_inds, neg_inds)
+        with torch.profiler.record_function("BEVFormerTrackHead(Head of Detr3D)-get_target_single"):
+            num_bboxes = bbox_pred.size(0)
+            # assigner and sampler
+            gt_c = gt_bboxes.shape[-1]
+
+            assign_result = self.assigner.assign(bbox_pred, cls_score, gt_bboxes,
+                                                gt_labels, gt_bboxes_ignore)
+
+            sampling_result = self.sampler.sample(assign_result, bbox_pred,
+                                                gt_bboxes)
+            pos_inds = sampling_result.pos_inds
+            neg_inds = sampling_result.neg_inds
+
+            # label targets
+            labels = gt_bboxes.new_full((num_bboxes,),
+                                        self.num_classes,
+                                        dtype=torch.long)
+            labels[pos_inds] = gt_labels[sampling_result.pos_assigned_gt_inds]
+            label_weights = gt_bboxes.new_ones(num_bboxes)
+
+            # bbox targets
+            bbox_targets = torch.zeros_like(bbox_pred)[..., :gt_c]
+            bbox_weights = torch.zeros_like(bbox_pred)
+            bbox_weights[pos_inds] = 1.0
+
+            # DETR
+            bbox_targets[pos_inds] = sampling_result.pos_gt_bboxes
+            return (labels, label_weights, bbox_targets, bbox_weights,
+                    pos_inds, neg_inds)
 
     def get_targets(self,
                     cls_scores_list,
@@ -453,21 +331,23 @@
                 - num_total_neg (int): Number of negative samples in all \
                     images.
         """
-        assert gt_bboxes_ignore_list is None, \
-            'Only supports for gt_bboxes_ignore setting to None.'
-        num_imgs = len(cls_scores_list)
-        gt_bboxes_ignore_list = [
-            gt_bboxes_ignore_list for _ in range(num_imgs)
-        ]
-
-        (labels_list, label_weights_list, bbox_targets_list,
-         bbox_weights_list, pos_inds_list, neg_inds_list) = multi_apply(
-            self._get_target_single, cls_scores_list, bbox_preds_list,
-            gt_labels_list, gt_bboxes_list, gt_bboxes_ignore_list)
-        num_total_pos = sum((inds.numel() for inds in pos_inds_list))
-        num_total_neg = sum((inds.numel() for inds in neg_inds_list))
-        return (labels_list, label_weights_list, bbox_targets_list,
-                bbox_weights_list, num_total_pos, num_total_neg)
+
+        with torch.profiler.record_function("BEVFormerTrackHead(Head of Detr3D)-get_targets"):
+            assert gt_bboxes_ignore_list is None, \
+                'Only supports for gt_bboxes_ignore setting to None.'
+            num_imgs = len(cls_scores_list)
+            gt_bboxes_ignore_list = [
+                gt_bboxes_ignore_list for _ in range(num_imgs)
+            ]
+
+            (labels_list, label_weights_list, bbox_targets_list,
+            bbox_weights_list, pos_inds_list, neg_inds_list) = multi_apply(
+                self._get_target_single, cls_scores_list, bbox_preds_list,
+                gt_labels_list, gt_bboxes_list, gt_bboxes_ignore_list)
+            num_total_pos = sum((inds.numel() for inds in pos_inds_list))
+            num_total_neg = sum((inds.numel() for inds in neg_inds_list))
+            return (labels_list, label_weights_list, bbox_targets_list,
+                    bbox_weights_list, num_total_pos, num_total_neg)
 
     def loss_single(self,
                     cls_scores,
@@ -635,23 +515,25 @@
             list[dict]: Decoded bbox, scores and labels after nms.
         """
 
-        preds_dicts = self.bbox_coder.decode(preds_dicts)
-
-        num_samples = len(preds_dicts)
-        ret_list = []
-        for i in range(num_samples):
-            preds = preds_dicts[i]
-            bboxes = preds['bboxes']
-
-            bboxes[:, 2] = bboxes[:, 2] - bboxes[:, 5] * 0.5
-
-            code_size = bboxes.shape[-1]
-            bboxes = img_metas[i]['box_type_3d'](bboxes, code_size)
-            scores = preds['scores']
-            labels = preds['labels']
-            bbox_index = preds['bbox_index']
-            mask = preds['mask']
-
-            ret_list.append([bboxes, scores, labels, bbox_index, mask])
-
-        return ret_list+        with torch.profiler.record_function("BEVFormerTrackHead(Head of Detr3D)-get_bboxes"):
+
+            preds_dicts = self.bbox_coder.decode(preds_dicts)
+
+            num_samples = len(preds_dicts)
+            ret_list = []
+            for i in range(num_samples):
+                preds = preds_dicts[i]
+                bboxes = preds['bboxes']
+
+                bboxes[:, 2] = bboxes[:, 2] - bboxes[:, 5] * 0.5
+
+                code_size = bboxes.shape[-1]
+                bboxes = img_metas[i]['box_type_3d'](bboxes, code_size)
+                scores = preds['scores']
+                labels = preds['labels']
+                bbox_index = preds['bbox_index']
+                mask = preds['mask']
+
+                ret_list.append([bboxes, scores, labels, bbox_index, mask])
+
+            return ret_list